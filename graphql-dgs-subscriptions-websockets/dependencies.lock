--- conflicted
+++ resolved
@@ -22,11 +22,7 @@
             "locked": "3.2.3"
         },
         "org.springframework.cloud:spring-cloud-dependencies": {
-<<<<<<< HEAD
-            "locked": "2023.0.1-SNAPSHOT"
-=======
             "locked": "2023.0.1"
->>>>>>> c9f3dd29
         }
     },
     "compileClasspath": {
@@ -216,11 +212,7 @@
             "locked": "3.2.3"
         },
         "org.springframework.cloud:spring-cloud-dependencies": {
-<<<<<<< HEAD
-            "locked": "2023.0.1-SNAPSHOT"
-=======
             "locked": "2023.0.1"
->>>>>>> c9f3dd29
         },
         "org.springframework.security:spring-security-core": {
             "locked": "6.2.2",
@@ -364,11 +356,7 @@
             "locked": "3.2.3"
         },
         "org.springframework.cloud:spring-cloud-dependencies": {
-<<<<<<< HEAD
-            "locked": "2023.0.1-SNAPSHOT"
-=======
             "locked": "2023.0.1"
->>>>>>> c9f3dd29
         }
     },
     "jmhCompileClasspath": {
@@ -604,11 +592,7 @@
             "locked": "3.2.3"
         },
         "org.springframework.cloud:spring-cloud-dependencies": {
-<<<<<<< HEAD
-            "locked": "2023.0.1-SNAPSHOT"
-=======
             "locked": "2023.0.1"
->>>>>>> c9f3dd29
         },
         "org.springframework.security:spring-security-core": {
             "locked": "6.2.2",
@@ -1416,11 +1400,7 @@
             ]
         },
         "org.springframework.cloud:spring-cloud-dependencies": {
-<<<<<<< HEAD
-            "locked": "2023.0.1-SNAPSHOT"
-=======
             "locked": "2023.0.1"
->>>>>>> c9f3dd29
         },
         "org.springframework:spring-aop": {
             "locked": "6.1.4",
@@ -1614,11 +1594,7 @@
             "locked": "3.2.3"
         },
         "org.springframework.cloud:spring-cloud-dependencies": {
-<<<<<<< HEAD
-            "locked": "2023.0.1-SNAPSHOT"
-=======
             "locked": "2023.0.1"
->>>>>>> c9f3dd29
         }
     },
     "kotlinCompilerClasspath": {
@@ -1681,11 +1657,7 @@
             "locked": "3.2.3"
         },
         "org.springframework.cloud:spring-cloud-dependencies": {
-<<<<<<< HEAD
-            "locked": "2023.0.1-SNAPSHOT"
-=======
             "locked": "2023.0.1"
->>>>>>> c9f3dd29
         }
     },
     "kotlinCompilerPluginClasspath": {
@@ -1699,11 +1671,7 @@
             "locked": "3.2.3"
         },
         "org.springframework.cloud:spring-cloud-dependencies": {
-<<<<<<< HEAD
-            "locked": "2023.0.1-SNAPSHOT"
-=======
             "locked": "2023.0.1"
->>>>>>> c9f3dd29
         }
     },
     "kotlinCompilerPluginClasspathJmh": {
@@ -1768,11 +1736,7 @@
             "locked": "3.2.3"
         },
         "org.springframework.cloud:spring-cloud-dependencies": {
-<<<<<<< HEAD
-            "locked": "2023.0.1-SNAPSHOT"
-=======
             "locked": "2023.0.1"
->>>>>>> c9f3dd29
         }
     },
     "kotlinCompilerPluginClasspathMain": {
@@ -1837,11 +1801,7 @@
             "locked": "3.2.3"
         },
         "org.springframework.cloud:spring-cloud-dependencies": {
-<<<<<<< HEAD
-            "locked": "2023.0.1-SNAPSHOT"
-=======
             "locked": "2023.0.1"
->>>>>>> c9f3dd29
         }
     },
     "kotlinCompilerPluginClasspathTest": {
@@ -1906,11 +1866,7 @@
             "locked": "3.2.3"
         },
         "org.springframework.cloud:spring-cloud-dependencies": {
-<<<<<<< HEAD
-            "locked": "2023.0.1-SNAPSHOT"
-=======
             "locked": "2023.0.1"
->>>>>>> c9f3dd29
         }
     },
     "kotlinKlibCommonizerClasspath": {
@@ -1978,11 +1934,7 @@
             "locked": "3.2.3"
         },
         "org.springframework.cloud:spring-cloud-dependencies": {
-<<<<<<< HEAD
-            "locked": "2023.0.1-SNAPSHOT"
-=======
             "locked": "2023.0.1"
->>>>>>> c9f3dd29
         }
     },
     "kotlinNativeCompilerPluginClasspath": {
@@ -1996,11 +1948,7 @@
             "locked": "3.2.3"
         },
         "org.springframework.cloud:spring-cloud-dependencies": {
-<<<<<<< HEAD
-            "locked": "2023.0.1-SNAPSHOT"
-=======
             "locked": "2023.0.1"
->>>>>>> c9f3dd29
         }
     },
     "nebulaRecommenderBom": {
@@ -2014,11 +1962,7 @@
             "locked": "3.2.3"
         },
         "org.springframework.cloud:spring-cloud-dependencies": {
-<<<<<<< HEAD
-            "locked": "2023.0.1-SNAPSHOT"
-=======
             "locked": "2023.0.1"
->>>>>>> c9f3dd29
         }
     },
     "runtimeClasspath": {
@@ -2355,11 +2299,7 @@
             "locked": "3.2.3"
         },
         "org.springframework.cloud:spring-cloud-dependencies": {
-<<<<<<< HEAD
-            "locked": "2023.0.1-SNAPSHOT"
-=======
             "locked": "2023.0.1"
->>>>>>> c9f3dd29
         },
         "org.springframework:spring-aop": {
             "locked": "6.1.4",
@@ -2447,11 +2387,7 @@
             "locked": "3.2.3"
         },
         "org.springframework.cloud:spring-cloud-dependencies": {
-<<<<<<< HEAD
-            "locked": "2023.0.1-SNAPSHOT"
-=======
             "locked": "2023.0.1"
->>>>>>> c9f3dd29
         }
     },
     "testCompileClasspath": {
@@ -2995,11 +2931,7 @@
             ]
         },
         "org.springframework.cloud:spring-cloud-dependencies": {
-<<<<<<< HEAD
-            "locked": "2023.0.1-SNAPSHOT"
-=======
             "locked": "2023.0.1"
->>>>>>> c9f3dd29
         },
         "org.springframework:spring-aop": {
             "locked": "6.1.4",
@@ -3772,11 +3704,7 @@
             ]
         },
         "org.springframework.cloud:spring-cloud-dependencies": {
-<<<<<<< HEAD
-            "locked": "2023.0.1-SNAPSHOT"
-=======
             "locked": "2023.0.1"
->>>>>>> c9f3dd29
         },
         "org.springframework:spring-aop": {
             "locked": "6.1.4",

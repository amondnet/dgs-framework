{
    "annotationProcessor": {
        "com.fasterxml.jackson:jackson-bom": {
            "locked": "2.15.4"
        },
        "org.jetbrains.kotlin:kotlin-bom": {
            "locked": "1.9.23"
        },
        "org.springframework.boot:spring-boot-autoconfigure-processor": {
            "locked": "3.2.3",
            "transitive": [
                "org.springframework.boot:spring-boot-dependencies"
            ]
        },
        "org.springframework.boot:spring-boot-configuration-processor": {
            "locked": "3.2.3",
            "transitive": [
                "org.springframework.boot:spring-boot-dependencies"
            ]
        },
        "org.springframework.boot:spring-boot-dependencies": {
            "locked": "3.2.3"
        },
        "org.springframework.cloud:spring-cloud-dependencies": {
<<<<<<< HEAD
            "locked": "2023.0.1-SNAPSHOT"
=======
            "locked": "2023.0.1"
>>>>>>> c9f3dd29
        }
    },
    "compileClasspath": {
        "com.fasterxml.jackson.core:jackson-annotations": {
            "locked": "2.15.4",
            "transitive": [
                "com.fasterxml.jackson:jackson-bom",
                "org.springframework.boot:spring-boot-dependencies"
            ]
        },
        "com.fasterxml.jackson:jackson-bom": {
            "locked": "2.15.4",
            "transitive": [
                "com.fasterxml.jackson.core:jackson-annotations"
            ]
        },
        "com.graphql-java:graphql-java": {
            "locked": "21.5",
            "transitive": [
                "com.netflix.graphql.dgs:graphql-dgs-platform",
                "org.springframework.boot:spring-boot-dependencies"
            ]
        },
        "com.graphql-java:java-dataloader": {
            "locked": "3.2.2",
            "transitive": [
                "com.graphql-java:graphql-java",
                "com.netflix.graphql.dgs:graphql-dgs-platform"
            ]
        },
        "com.netflix.graphql.dgs:graphql-dgs-platform": {
            "project": true
        },
        "org.jetbrains.kotlin:kotlin-bom": {
            "locked": "1.9.23"
        },
        "org.jetbrains.kotlin:kotlin-stdlib": {
            "locked": "1.9.23",
            "transitive": [
                "org.jetbrains.kotlin:kotlin-bom",
                "org.springframework.boot:spring-boot-dependencies"
            ]
        },
        "org.jetbrains:annotations": {
            "locked": "13.0",
            "transitive": [
                "org.jetbrains.kotlin:kotlin-stdlib"
            ]
        },
        "org.reactivestreams:reactive-streams": {
            "locked": "1.0.4",
            "transitive": [
                "com.graphql-java:graphql-java",
                "org.springframework.boot:spring-boot-dependencies"
            ]
        },
        "org.slf4j:slf4j-api": {
            "locked": "2.0.12",
            "transitive": [
                "com.graphql-java:java-dataloader",
                "org.springframework.boot:spring-boot-dependencies"
            ]
        },
        "org.springframework.boot:spring-boot-dependencies": {
            "locked": "3.2.3"
        },
        "org.springframework.cloud:spring-cloud-dependencies": {
<<<<<<< HEAD
            "locked": "2023.0.1-SNAPSHOT"
=======
            "locked": "2023.0.1"
>>>>>>> c9f3dd29
        }
    },
    "jmh": {
        "net.sf.jopt-simple:jopt-simple": {
            "locked": "5.0.4",
            "transitive": [
                "org.openjdk.jmh:jmh-core"
            ]
        },
        "org.apache.commons:commons-math3": {
            "locked": "3.6.1",
            "transitive": [
                "org.openjdk.jmh:jmh-core"
            ]
        },
        "org.openjdk.jmh:jmh-core": {
            "locked": "1.37",
            "transitive": [
                "org.openjdk.jmh:jmh-generator-annprocess",
                "org.openjdk.jmh:jmh-generator-asm",
                "org.openjdk.jmh:jmh-generator-bytecode",
                "org.openjdk.jmh:jmh-generator-reflection"
            ]
        },
        "org.openjdk.jmh:jmh-generator-annprocess": {
            "locked": "1.37"
        },
        "org.openjdk.jmh:jmh-generator-asm": {
            "locked": "1.36",
            "transitive": [
                "org.openjdk.jmh:jmh-generator-bytecode"
            ]
        },
        "org.openjdk.jmh:jmh-generator-bytecode": {
            "locked": "1.36"
        },
        "org.openjdk.jmh:jmh-generator-reflection": {
            "locked": "1.36",
            "transitive": [
                "org.openjdk.jmh:jmh-generator-asm",
                "org.openjdk.jmh:jmh-generator-bytecode"
            ]
        },
        "org.ow2.asm:asm": {
            "locked": "9.0",
            "transitive": [
                "org.openjdk.jmh:jmh-generator-asm"
            ]
        }
    },
    "jmhAnnotationProcessor": {
        "com.fasterxml.jackson:jackson-bom": {
            "locked": "2.15.4"
        },
        "org.jetbrains.kotlin:kotlin-bom": {
            "locked": "1.9.23"
        },
        "org.springframework.boot:spring-boot-dependencies": {
            "locked": "3.2.3"
        },
        "org.springframework.cloud:spring-cloud-dependencies": {
<<<<<<< HEAD
            "locked": "2023.0.1-SNAPSHOT"
=======
            "locked": "2023.0.1"
>>>>>>> c9f3dd29
        }
    },
    "jmhCompileClasspath": {
        "com.fasterxml.jackson.core:jackson-annotations": {
            "locked": "2.15.4",
            "transitive": [
                "com.fasterxml.jackson:jackson-bom",
                "org.springframework.boot:spring-boot-dependencies"
            ]
        },
        "com.fasterxml.jackson:jackson-bom": {
            "locked": "2.15.4",
            "transitive": [
                "com.fasterxml.jackson.core:jackson-annotations"
            ]
        },
        "com.graphql-java:graphql-java": {
            "locked": "21.5",
            "transitive": [
                "com.netflix.graphql.dgs:graphql-dgs-platform",
                "org.springframework.boot:spring-boot-dependencies"
            ]
        },
        "com.graphql-java:java-dataloader": {
            "locked": "3.2.2",
            "transitive": [
                "com.graphql-java:graphql-java",
                "com.netflix.graphql.dgs:graphql-dgs-platform"
            ]
        },
        "com.netflix.graphql.dgs:graphql-dgs-platform": {
            "project": true
        },
        "net.sf.jopt-simple:jopt-simple": {
            "locked": "5.0.4",
            "transitive": [
                "org.openjdk.jmh:jmh-core"
            ]
        },
        "org.apache.commons:commons-math3": {
            "locked": "3.6.1",
            "transitive": [
                "org.openjdk.jmh:jmh-core"
            ]
        },
        "org.jetbrains.kotlin:kotlin-bom": {
            "locked": "1.9.23"
        },
        "org.jetbrains.kotlin:kotlin-stdlib": {
            "locked": "1.9.23",
            "transitive": [
                "org.jetbrains.kotlin:kotlin-bom",
                "org.springframework.boot:spring-boot-dependencies"
            ]
        },
        "org.jetbrains:annotations": {
            "locked": "13.0",
            "transitive": [
                "org.jetbrains.kotlin:kotlin-stdlib"
            ]
        },
        "org.openjdk.jmh:jmh-core": {
            "locked": "1.37",
            "transitive": [
                "org.openjdk.jmh:jmh-generator-annprocess",
                "org.openjdk.jmh:jmh-generator-asm",
                "org.openjdk.jmh:jmh-generator-bytecode",
                "org.openjdk.jmh:jmh-generator-reflection"
            ]
        },
        "org.openjdk.jmh:jmh-generator-annprocess": {
            "locked": "1.37"
        },
        "org.openjdk.jmh:jmh-generator-asm": {
            "locked": "1.36",
            "transitive": [
                "org.openjdk.jmh:jmh-generator-bytecode"
            ]
        },
        "org.openjdk.jmh:jmh-generator-bytecode": {
            "locked": "1.36"
        },
        "org.openjdk.jmh:jmh-generator-reflection": {
            "locked": "1.36",
            "transitive": [
                "org.openjdk.jmh:jmh-generator-asm",
                "org.openjdk.jmh:jmh-generator-bytecode"
            ]
        },
        "org.ow2.asm:asm": {
            "locked": "9.0",
            "transitive": [
                "org.openjdk.jmh:jmh-generator-asm"
            ]
        },
        "org.reactivestreams:reactive-streams": {
            "locked": "1.0.4",
            "transitive": [
                "com.graphql-java:graphql-java",
                "org.springframework.boot:spring-boot-dependencies"
            ]
        },
        "org.slf4j:slf4j-api": {
            "locked": "2.0.12",
            "transitive": [
                "com.graphql-java:java-dataloader",
                "org.springframework.boot:spring-boot-dependencies"
            ]
        },
        "org.springframework.boot:spring-boot-dependencies": {
            "locked": "3.2.3"
        },
        "org.springframework.cloud:spring-cloud-dependencies": {
<<<<<<< HEAD
            "locked": "2023.0.1-SNAPSHOT"
=======
            "locked": "2023.0.1"
>>>>>>> c9f3dd29
        }
    },
    "jmhRuntimeClasspath": {
        "ch.qos.logback:logback-classic": {
            "locked": "1.4.14",
            "transitive": [
                "org.springframework.boot:spring-boot-dependencies",
                "org.springframework.boot:spring-boot-starter-logging"
            ]
        },
        "ch.qos.logback:logback-core": {
            "locked": "1.4.14",
            "transitive": [
                "ch.qos.logback:logback-classic",
                "org.springframework.boot:spring-boot-dependencies"
            ]
        },
        "com.fasterxml.jackson:jackson-bom": {
            "locked": "2.15.4"
        },
        "com.graphql-java:graphql-java": {
            "locked": "21.5",
            "transitive": [
                "com.netflix.graphql.dgs:graphql-dgs-platform",
                "org.springframework.boot:spring-boot-dependencies"
            ]
        },
        "com.graphql-java:java-dataloader": {
            "locked": "3.2.2",
            "transitive": [
                "com.graphql-java:graphql-java",
                "com.netflix.graphql.dgs:graphql-dgs-platform"
            ]
        },
        "com.jayway.jsonpath:json-path": {
            "locked": "2.9.0",
            "transitive": [
                "com.netflix.graphql.dgs:graphql-dgs-platform",
                "org.springframework.boot:spring-boot-dependencies",
                "org.springframework.boot:spring-boot-starter-test"
            ]
        },
        "com.netflix.graphql.dgs:graphql-dgs-platform": {
            "project": true
        },
        "com.vaadin.external.google:android-json": {
            "locked": "0.0.20131108.vaadin1",
            "transitive": [
                "org.skyscreamer:jsonassert"
            ]
        },
        "io.micrometer:micrometer-commons": {
            "locked": "1.12.3",
            "transitive": [
                "io.micrometer:micrometer-observation",
                "org.springframework.boot:spring-boot-dependencies"
            ]
        },
        "io.micrometer:micrometer-observation": {
            "locked": "1.12.3",
            "transitive": [
                "org.springframework.boot:spring-boot-dependencies",
                "org.springframework:spring-context"
            ]
        },
        "io.mockk:mockk": {
            "locked": "1.13.10"
        },
        "io.mockk:mockk-agent": {
            "locked": "1.13.10",
            "transitive": [
                "io.mockk:mockk-jvm"
            ]
        },
        "io.mockk:mockk-agent-api": {
            "locked": "1.13.10",
            "transitive": [
                "io.mockk:mockk-agent-jvm",
                "io.mockk:mockk-jvm"
            ]
        },
        "io.mockk:mockk-agent-api-jvm": {
            "locked": "1.13.10",
            "transitive": [
                "io.mockk:mockk-agent-api"
            ]
        },
        "io.mockk:mockk-agent-jvm": {
            "locked": "1.13.10",
            "transitive": [
                "io.mockk:mockk-agent"
            ]
        },
        "io.mockk:mockk-core": {
            "locked": "1.13.10",
            "transitive": [
                "io.mockk:mockk-agent-jvm",
                "io.mockk:mockk-dsl-jvm",
                "io.mockk:mockk-jvm"
            ]
        },
        "io.mockk:mockk-core-jvm": {
            "locked": "1.13.10",
            "transitive": [
                "io.mockk:mockk-core"
            ]
        },
        "io.mockk:mockk-dsl": {
            "locked": "1.13.10",
            "transitive": [
                "io.mockk:mockk-jvm"
            ]
        },
        "io.mockk:mockk-dsl-jvm": {
            "locked": "1.13.10",
            "transitive": [
                "io.mockk:mockk-dsl"
            ]
        },
        "io.mockk:mockk-jvm": {
            "locked": "1.13.10",
            "transitive": [
                "io.mockk:mockk"
            ]
        },
        "jakarta.activation:jakarta.activation-api": {
            "locked": "2.1.2",
            "transitive": [
                "jakarta.xml.bind:jakarta.xml.bind-api",
                "org.springframework.boot:spring-boot-dependencies"
            ]
        },
        "jakarta.annotation:jakarta.annotation-api": {
            "locked": "2.1.1",
            "transitive": [
                "org.springframework.boot:spring-boot-dependencies",
                "org.springframework.boot:spring-boot-starter"
            ]
        },
        "jakarta.xml.bind:jakarta.xml.bind-api": {
            "locked": "4.0.1",
            "transitive": [
                "org.springframework.boot:spring-boot-dependencies",
                "org.springframework.boot:spring-boot-starter-test"
            ]
        },
        "junit:junit": {
            "locked": "4.13.2",
            "transitive": [
                "io.mockk:mockk-jvm",
                "org.springframework.boot:spring-boot-dependencies"
            ]
        },
        "net.bytebuddy:byte-buddy": {
            "locked": "1.14.12",
            "transitive": [
                "io.mockk:mockk-agent-jvm",
                "org.assertj:assertj-core",
                "org.mockito:mockito-core",
                "org.springframework.boot:spring-boot-dependencies"
            ]
        },
        "net.bytebuddy:byte-buddy-agent": {
            "locked": "1.14.12",
            "transitive": [
                "io.mockk:mockk-agent-jvm",
                "org.mockito:mockito-core",
                "org.springframework.boot:spring-boot-dependencies"
            ]
        },
        "net.minidev:accessors-smart": {
            "locked": "2.5.0",
            "transitive": [
                "net.minidev:json-smart"
            ]
        },
        "net.minidev:json-smart": {
            "locked": "2.5.0",
            "transitive": [
                "com.jayway.jsonpath:json-path",
                "org.springframework.boot:spring-boot-dependencies",
                "org.springframework.boot:spring-boot-starter-test"
            ]
        },
        "net.sf.jopt-simple:jopt-simple": {
            "locked": "5.0.4",
            "transitive": [
                "org.openjdk.jmh:jmh-core"
            ]
        },
        "org.apache.commons:commons-math3": {
            "locked": "3.6.1",
            "transitive": [
                "org.openjdk.jmh:jmh-core"
            ]
        },
        "org.apache.logging.log4j:log4j-api": {
            "locked": "2.23.1",
            "transitive": [
                "com.netflix.graphql.dgs:graphql-dgs-platform",
                "org.apache.logging.log4j:log4j-to-slf4j",
                "org.springframework.boot:spring-boot-dependencies"
            ]
        },
        "org.apache.logging.log4j:log4j-to-slf4j": {
            "locked": "2.23.1",
            "transitive": [
                "com.netflix.graphql.dgs:graphql-dgs-platform",
                "org.springframework.boot:spring-boot-dependencies",
                "org.springframework.boot:spring-boot-starter-logging"
            ]
        },
        "org.assertj:assertj-core": {
            "locked": "3.24.2",
            "transitive": [
                "org.springframework.boot:spring-boot-dependencies",
                "org.springframework.boot:spring-boot-starter-test"
            ]
        },
        "org.awaitility:awaitility": {
            "locked": "4.2.0",
            "transitive": [
                "org.springframework.boot:spring-boot-dependencies",
                "org.springframework.boot:spring-boot-starter-test"
            ]
        },
        "org.hamcrest:hamcrest": {
            "locked": "2.2",
            "transitive": [
                "org.awaitility:awaitility",
                "org.hamcrest:hamcrest-core",
                "org.springframework.boot:spring-boot-dependencies",
                "org.springframework.boot:spring-boot-starter-test"
            ]
        },
        "org.hamcrest:hamcrest-core": {
            "locked": "2.2",
            "transitive": [
                "junit:junit",
                "org.springframework.boot:spring-boot-dependencies"
            ]
        },
        "org.jetbrains.kotlin:kotlin-bom": {
            "locked": "1.9.23"
        },
        "org.jetbrains.kotlin:kotlin-reflect": {
            "locked": "1.9.23",
            "transitive": [
                "io.mockk:mockk-agent-jvm",
                "io.mockk:mockk-core-jvm",
                "io.mockk:mockk-dsl-jvm",
                "io.mockk:mockk-jvm",
                "org.jetbrains.kotlin:kotlin-bom",
                "org.springframework.boot:spring-boot-dependencies"
            ]
        },
        "org.jetbrains.kotlin:kotlin-stdlib": {
            "locked": "1.9.23",
            "transitive": [
                "org.jetbrains.kotlin:kotlin-bom",
                "org.jetbrains.kotlin:kotlin-reflect",
                "org.jetbrains.kotlin:kotlin-stdlib-common",
                "org.jetbrains.kotlin:kotlin-stdlib-jdk7",
                "org.jetbrains.kotlin:kotlin-stdlib-jdk8",
                "org.springframework.boot:spring-boot-dependencies"
            ]
        },
        "org.jetbrains.kotlin:kotlin-stdlib-common": {
            "locked": "1.9.23",
            "transitive": [
                "io.mockk:mockk-agent-api-jvm",
                "io.mockk:mockk-agent-jvm",
                "io.mockk:mockk-core-jvm",
                "io.mockk:mockk-dsl-jvm",
                "io.mockk:mockk-jvm",
                "org.jetbrains.kotlin:kotlin-bom",
                "org.jetbrains.kotlin:kotlin-stdlib",
                "org.jetbrains.kotlinx:kotlinx-coroutines-core-jvm",
                "org.springframework.boot:spring-boot-dependencies"
            ]
        },
        "org.jetbrains.kotlin:kotlin-stdlib-jdk7": {
            "locked": "1.9.23",
            "transitive": [
                "org.jetbrains.kotlin:kotlin-bom",
                "org.jetbrains.kotlin:kotlin-stdlib",
                "org.jetbrains.kotlin:kotlin-stdlib-jdk8",
                "org.springframework.boot:spring-boot-dependencies"
            ]
        },
        "org.jetbrains.kotlin:kotlin-stdlib-jdk8": {
            "locked": "1.9.23",
            "transitive": [
                "io.mockk:mockk-agent-api-jvm",
                "io.mockk:mockk-agent-jvm",
                "io.mockk:mockk-core-jvm",
                "io.mockk:mockk-dsl-jvm",
                "io.mockk:mockk-jvm",
                "org.jetbrains.kotlin:kotlin-bom",
                "org.jetbrains.kotlin:kotlin-stdlib",
                "org.jetbrains.kotlinx:kotlinx-coroutines-core-jvm",
                "org.springframework.boot:spring-boot-dependencies"
            ]
        },
        "org.jetbrains.kotlinx:kotlinx-coroutines-bom": {
            "locked": "1.7.3",
            "transitive": [
                "io.mockk:mockk-dsl-jvm",
                "io.mockk:mockk-jvm",
                "org.jetbrains.kotlinx:kotlinx-coroutines-core-jvm"
            ]
        },
        "org.jetbrains.kotlinx:kotlinx-coroutines-core": {
            "locked": "1.7.3",
            "transitive": [
                "io.mockk:mockk-dsl-jvm",
                "io.mockk:mockk-jvm",
                "org.jetbrains.kotlinx:kotlinx-coroutines-bom",
                "org.springframework.boot:spring-boot-dependencies"
            ]
        },
        "org.jetbrains.kotlinx:kotlinx-coroutines-core-jvm": {
            "locked": "1.7.3",
            "transitive": [
                "org.jetbrains.kotlinx:kotlinx-coroutines-bom",
                "org.jetbrains.kotlinx:kotlinx-coroutines-core",
                "org.springframework.boot:spring-boot-dependencies"
            ]
        },
        "org.jetbrains:annotations": {
            "locked": "23.0.0",
            "transitive": [
                "org.jetbrains.kotlin:kotlin-stdlib",
                "org.jetbrains.kotlinx:kotlinx-coroutines-core-jvm"
            ]
        },
        "org.junit.jupiter:junit-jupiter": {
            "locked": "5.10.2",
            "transitive": [
                "io.mockk:mockk-jvm",
                "org.junit:junit-bom",
                "org.springframework.boot:spring-boot-dependencies",
                "org.springframework.boot:spring-boot-starter-test"
            ]
        },
        "org.junit.jupiter:junit-jupiter-api": {
            "locked": "5.10.2",
            "transitive": [
                "org.junit.jupiter:junit-jupiter",
                "org.junit.jupiter:junit-jupiter-engine",
                "org.junit.jupiter:junit-jupiter-params",
                "org.junit:junit-bom",
                "org.mockito:mockito-junit-jupiter",
                "org.springframework.boot:spring-boot-dependencies"
            ]
        },
        "org.junit.jupiter:junit-jupiter-engine": {
            "locked": "5.10.2",
            "transitive": [
                "org.junit.jupiter:junit-jupiter",
                "org.junit:junit-bom",
                "org.springframework.boot:spring-boot-dependencies"
            ]
        },
        "org.junit.jupiter:junit-jupiter-params": {
            "locked": "5.10.2",
            "transitive": [
                "org.junit.jupiter:junit-jupiter",
                "org.junit:junit-bom",
                "org.springframework.boot:spring-boot-dependencies"
            ]
        },
        "org.junit.platform:junit-platform-commons": {
            "locked": "1.10.2",
            "transitive": [
                "org.junit.jupiter:junit-jupiter-api",
                "org.junit.platform:junit-platform-engine",
                "org.junit:junit-bom",
                "org.springframework.boot:spring-boot-dependencies"
            ]
        },
        "org.junit.platform:junit-platform-engine": {
            "locked": "1.10.2",
            "transitive": [
                "org.junit.jupiter:junit-jupiter-engine",
                "org.junit:junit-bom",
                "org.springframework.boot:spring-boot-dependencies"
            ]
        },
        "org.junit:junit-bom": {
            "locked": "5.10.2",
            "transitive": [
                "org.junit.jupiter:junit-jupiter",
                "org.junit.jupiter:junit-jupiter-api",
                "org.junit.jupiter:junit-jupiter-engine",
                "org.junit.jupiter:junit-jupiter-params",
                "org.junit.platform:junit-platform-commons",
                "org.junit.platform:junit-platform-engine"
            ]
        },
        "org.mockito:mockito-core": {
            "locked": "5.7.0",
            "transitive": [
                "org.mockito:mockito-junit-jupiter",
                "org.springframework.boot:spring-boot-dependencies",
                "org.springframework.boot:spring-boot-starter-test"
            ]
        },
        "org.mockito:mockito-junit-jupiter": {
            "locked": "5.7.0",
            "transitive": [
                "org.springframework.boot:spring-boot-dependencies",
                "org.springframework.boot:spring-boot-starter-test"
            ]
        },
        "org.objenesis:objenesis": {
            "locked": "3.3",
            "transitive": [
                "io.mockk:mockk-agent-jvm",
                "org.mockito:mockito-core"
            ]
        },
        "org.openjdk.jmh:jmh-core": {
            "locked": "1.37",
            "transitive": [
                "org.openjdk.jmh:jmh-generator-annprocess",
                "org.openjdk.jmh:jmh-generator-asm",
                "org.openjdk.jmh:jmh-generator-bytecode",
                "org.openjdk.jmh:jmh-generator-reflection"
            ]
        },
        "org.openjdk.jmh:jmh-generator-annprocess": {
            "locked": "1.37"
        },
        "org.openjdk.jmh:jmh-generator-asm": {
            "locked": "1.36",
            "transitive": [
                "org.openjdk.jmh:jmh-generator-bytecode"
            ]
        },
        "org.openjdk.jmh:jmh-generator-bytecode": {
            "locked": "1.36"
        },
        "org.openjdk.jmh:jmh-generator-reflection": {
            "locked": "1.36",
            "transitive": [
                "org.openjdk.jmh:jmh-generator-asm",
                "org.openjdk.jmh:jmh-generator-bytecode"
            ]
        },
        "org.opentest4j:opentest4j": {
            "locked": "1.3.0",
            "transitive": [
                "org.junit.jupiter:junit-jupiter-api",
                "org.junit.platform:junit-platform-engine"
            ]
        },
        "org.ow2.asm:asm": {
            "locked": "9.3",
            "transitive": [
                "net.minidev:accessors-smart",
                "org.openjdk.jmh:jmh-generator-asm"
            ]
        },
        "org.reactivestreams:reactive-streams": {
            "locked": "1.0.4",
            "transitive": [
                "com.graphql-java:graphql-java",
                "org.springframework.boot:spring-boot-dependencies"
            ]
        },
        "org.skyscreamer:jsonassert": {
            "locked": "1.5.1",
            "transitive": [
                "org.springframework.boot:spring-boot-dependencies",
                "org.springframework.boot:spring-boot-starter-test"
            ]
        },
        "org.slf4j:jul-to-slf4j": {
            "locked": "2.0.12",
            "transitive": [
                "org.springframework.boot:spring-boot-dependencies",
                "org.springframework.boot:spring-boot-starter-logging"
            ]
        },
        "org.slf4j:slf4j-api": {
            "locked": "2.0.12",
            "transitive": [
                "ch.qos.logback:logback-classic",
                "com.graphql-java:graphql-java",
                "com.graphql-java:java-dataloader",
                "com.jayway.jsonpath:json-path",
                "org.apache.logging.log4j:log4j-to-slf4j",
                "org.slf4j:jul-to-slf4j",
                "org.springframework.boot:spring-boot-dependencies"
            ]
        },
        "org.springframework.boot:spring-boot": {
            "locked": "3.2.3",
            "transitive": [
                "org.springframework.boot:spring-boot-autoconfigure",
                "org.springframework.boot:spring-boot-dependencies",
                "org.springframework.boot:spring-boot-starter",
                "org.springframework.boot:spring-boot-test",
                "org.springframework.boot:spring-boot-test-autoconfigure"
            ]
        },
        "org.springframework.boot:spring-boot-autoconfigure": {
            "locked": "3.2.3",
            "transitive": [
                "org.springframework.boot:spring-boot-dependencies",
                "org.springframework.boot:spring-boot-starter",
                "org.springframework.boot:spring-boot-test-autoconfigure"
            ]
        },
        "org.springframework.boot:spring-boot-dependencies": {
            "locked": "3.2.3"
        },
        "org.springframework.boot:spring-boot-starter": {
            "locked": "3.2.3",
            "transitive": [
                "org.springframework.boot:spring-boot-dependencies",
                "org.springframework.boot:spring-boot-starter-test"
            ]
        },
        "org.springframework.boot:spring-boot-starter-logging": {
            "locked": "3.2.3",
            "transitive": [
                "org.springframework.boot:spring-boot-dependencies",
                "org.springframework.boot:spring-boot-starter"
            ]
        },
        "org.springframework.boot:spring-boot-starter-test": {
            "locked": "3.2.3",
            "transitive": [
                "org.springframework.boot:spring-boot-dependencies"
            ]
        },
        "org.springframework.boot:spring-boot-test": {
            "locked": "3.2.3",
            "transitive": [
                "org.springframework.boot:spring-boot-dependencies",
                "org.springframework.boot:spring-boot-starter-test",
                "org.springframework.boot:spring-boot-test-autoconfigure"
            ]
        },
        "org.springframework.boot:spring-boot-test-autoconfigure": {
            "locked": "3.2.3",
            "transitive": [
                "org.springframework.boot:spring-boot-dependencies",
                "org.springframework.boot:spring-boot-starter-test"
            ]
        },
        "org.springframework.cloud:spring-cloud-dependencies": {
<<<<<<< HEAD
            "locked": "2023.0.1-SNAPSHOT"
=======
            "locked": "2023.0.1"
>>>>>>> c9f3dd29
        },
        "org.springframework:spring-aop": {
            "locked": "6.1.4",
            "transitive": [
                "org.springframework.boot:spring-boot-dependencies",
                "org.springframework:spring-context"
            ]
        },
        "org.springframework:spring-beans": {
            "locked": "6.1.4",
            "transitive": [
                "org.springframework.boot:spring-boot-dependencies",
                "org.springframework:spring-aop",
                "org.springframework:spring-context"
            ]
        },
        "org.springframework:spring-context": {
            "locked": "6.1.4",
            "transitive": [
                "org.springframework.boot:spring-boot",
                "org.springframework.boot:spring-boot-dependencies"
            ]
        },
        "org.springframework:spring-core": {
            "locked": "6.1.4",
            "transitive": [
                "org.springframework.boot:spring-boot",
                "org.springframework.boot:spring-boot-dependencies",
                "org.springframework.boot:spring-boot-starter",
                "org.springframework.boot:spring-boot-starter-test",
                "org.springframework:spring-aop",
                "org.springframework:spring-beans",
                "org.springframework:spring-context",
                "org.springframework:spring-expression",
                "org.springframework:spring-test"
            ]
        },
        "org.springframework:spring-expression": {
            "locked": "6.1.4",
            "transitive": [
                "org.springframework.boot:spring-boot-dependencies",
                "org.springframework:spring-context"
            ]
        },
        "org.springframework:spring-jcl": {
            "locked": "6.1.4",
            "transitive": [
                "org.springframework.boot:spring-boot-dependencies",
                "org.springframework:spring-core"
            ]
        },
        "org.springframework:spring-test": {
            "locked": "6.1.4",
            "transitive": [
                "org.springframework.boot:spring-boot-dependencies",
                "org.springframework.boot:spring-boot-starter-test"
            ]
        },
        "org.xmlunit:xmlunit-core": {
            "locked": "2.9.1",
            "transitive": [
                "org.springframework.boot:spring-boot-dependencies",
                "org.springframework.boot:spring-boot-starter-test"
            ]
        },
        "org.yaml:snakeyaml": {
            "locked": "2.2",
            "transitive": [
                "org.springframework.boot:spring-boot-dependencies",
                "org.springframework.boot:spring-boot-starter"
            ]
        }
    },
    "kotlinBuildToolsApiClasspath": {
        "com.fasterxml.jackson:jackson-bom": {
            "locked": "2.15.4"
        },
        "org.jetbrains.intellij.deps:trove4j": {
            "locked": "1.0.20200330",
            "transitive": [
                "org.jetbrains.kotlin:kotlin-compiler-embeddable"
            ]
        },
        "org.jetbrains.kotlin:kotlin-bom": {
            "locked": "1.9.23"
        },
        "org.jetbrains.kotlin:kotlin-build-common": {
            "locked": "1.9.23",
            "transitive": [
                "org.jetbrains.kotlin:kotlin-compiler-runner"
            ]
        },
        "org.jetbrains.kotlin:kotlin-build-tools-api": {
            "locked": "1.9.23",
            "transitive": [
                "org.jetbrains.kotlin:kotlin-build-tools-impl"
            ]
        },
        "org.jetbrains.kotlin:kotlin-build-tools-impl": {
            "locked": "1.9.23"
        },
        "org.jetbrains.kotlin:kotlin-compiler-embeddable": {
            "locked": "1.9.23",
            "transitive": [
                "org.jetbrains.kotlin:kotlin-bom",
                "org.jetbrains.kotlin:kotlin-build-tools-impl",
                "org.jetbrains.kotlin:kotlin-compiler-runner",
                "org.springframework.boot:spring-boot-dependencies"
            ]
        },
        "org.jetbrains.kotlin:kotlin-compiler-runner": {
            "locked": "1.9.23",
            "transitive": [
                "org.jetbrains.kotlin:kotlin-build-tools-impl"
            ]
        },
        "org.jetbrains.kotlin:kotlin-daemon-client": {
            "locked": "1.9.23",
            "transitive": [
                "org.jetbrains.kotlin:kotlin-bom",
                "org.jetbrains.kotlin:kotlin-compiler-runner",
                "org.springframework.boot:spring-boot-dependencies"
            ]
        },
        "org.jetbrains.kotlin:kotlin-daemon-embeddable": {
            "locked": "1.9.23",
            "transitive": [
                "org.jetbrains.kotlin:kotlin-compiler-embeddable"
            ]
        },
        "org.jetbrains.kotlin:kotlin-reflect": {
            "locked": "1.9.23",
            "transitive": [
                "org.jetbrains.kotlin:kotlin-bom",
                "org.jetbrains.kotlin:kotlin-compiler-embeddable",
                "org.springframework.boot:spring-boot-dependencies"
            ]
        },
        "org.jetbrains.kotlin:kotlin-script-runtime": {
            "locked": "1.9.23",
            "transitive": [
                "org.jetbrains.kotlin:kotlin-bom",
                "org.jetbrains.kotlin:kotlin-compiler-embeddable",
                "org.springframework.boot:spring-boot-dependencies"
            ]
        },
        "org.jetbrains.kotlin:kotlin-stdlib": {
            "locked": "1.9.23",
            "transitive": [
                "org.jetbrains.kotlin:kotlin-bom",
                "org.jetbrains.kotlin:kotlin-build-tools-impl",
                "org.jetbrains.kotlin:kotlin-compiler-embeddable",
                "org.springframework.boot:spring-boot-dependencies"
            ]
        },
        "org.jetbrains.kotlinx:kotlinx-coroutines-core-jvm": {
            "locked": "1.7.3",
            "transitive": [
                "org.jetbrains.kotlin:kotlin-compiler-runner",
                "org.springframework.boot:spring-boot-dependencies"
            ]
        },
        "org.jetbrains:annotations": {
            "locked": "13.0",
            "transitive": [
                "org.jetbrains.kotlin:kotlin-stdlib"
            ]
        },
        "org.springframework.boot:spring-boot-dependencies": {
            "locked": "3.2.3"
        },
        "org.springframework.cloud:spring-cloud-dependencies": {
<<<<<<< HEAD
            "locked": "2023.0.1-SNAPSHOT"
=======
            "locked": "2023.0.1"
>>>>>>> c9f3dd29
        }
    },
    "kotlinCompilerClasspath": {
        "com.fasterxml.jackson:jackson-bom": {
            "locked": "2.15.4"
        },
        "org.jetbrains.intellij.deps:trove4j": {
            "locked": "1.0.20200330",
            "transitive": [
                "org.jetbrains.kotlin:kotlin-compiler-embeddable"
            ]
        },
        "org.jetbrains.kotlin:kotlin-bom": {
            "locked": "1.9.23"
        },
        "org.jetbrains.kotlin:kotlin-compiler-embeddable": {
            "locked": "1.9.23",
            "transitive": [
                "org.jetbrains.kotlin:kotlin-bom",
                "org.springframework.boot:spring-boot-dependencies"
            ]
        },
        "org.jetbrains.kotlin:kotlin-daemon-embeddable": {
            "locked": "1.9.23",
            "transitive": [
                "org.jetbrains.kotlin:kotlin-compiler-embeddable"
            ]
        },
        "org.jetbrains.kotlin:kotlin-reflect": {
            "locked": "1.9.23",
            "transitive": [
                "org.jetbrains.kotlin:kotlin-bom",
                "org.jetbrains.kotlin:kotlin-compiler-embeddable",
                "org.springframework.boot:spring-boot-dependencies"
            ]
        },
        "org.jetbrains.kotlin:kotlin-script-runtime": {
            "locked": "1.9.23",
            "transitive": [
                "org.jetbrains.kotlin:kotlin-bom",
                "org.jetbrains.kotlin:kotlin-compiler-embeddable",
                "org.springframework.boot:spring-boot-dependencies"
            ]
        },
        "org.jetbrains.kotlin:kotlin-stdlib": {
            "locked": "1.9.23",
            "transitive": [
                "org.jetbrains.kotlin:kotlin-bom",
                "org.jetbrains.kotlin:kotlin-compiler-embeddable",
                "org.springframework.boot:spring-boot-dependencies"
            ]
        },
        "org.jetbrains:annotations": {
            "locked": "13.0",
            "transitive": [
                "org.jetbrains.kotlin:kotlin-stdlib"
            ]
        },
        "org.springframework.boot:spring-boot-dependencies": {
            "locked": "3.2.3"
        },
        "org.springframework.cloud:spring-cloud-dependencies": {
<<<<<<< HEAD
            "locked": "2023.0.1-SNAPSHOT"
=======
            "locked": "2023.0.1"
>>>>>>> c9f3dd29
        }
    },
    "kotlinCompilerPluginClasspath": {
        "com.fasterxml.jackson:jackson-bom": {
            "locked": "2.15.4"
        },
        "org.jetbrains.kotlin:kotlin-bom": {
            "locked": "1.9.23"
        },
        "org.springframework.boot:spring-boot-dependencies": {
            "locked": "3.2.3"
        },
        "org.springframework.cloud:spring-cloud-dependencies": {
<<<<<<< HEAD
            "locked": "2023.0.1-SNAPSHOT"
=======
            "locked": "2023.0.1"
>>>>>>> c9f3dd29
        }
    },
    "kotlinCompilerPluginClasspathJmh": {
        "com.fasterxml.jackson:jackson-bom": {
            "locked": "2.15.4"
        },
        "org.jetbrains.kotlin:kotlin-bom": {
            "locked": "1.9.23"
        },
        "org.jetbrains.kotlin:kotlin-script-runtime": {
            "locked": "1.9.23",
            "transitive": [
                "org.jetbrains.kotlin:kotlin-bom",
                "org.jetbrains.kotlin:kotlin-scripting-jvm",
                "org.springframework.boot:spring-boot-dependencies"
            ]
        },
        "org.jetbrains.kotlin:kotlin-scripting-common": {
            "locked": "1.9.23",
            "transitive": [
                "org.jetbrains.kotlin:kotlin-bom",
                "org.jetbrains.kotlin:kotlin-scripting-compiler-impl-embeddable",
                "org.jetbrains.kotlin:kotlin-scripting-jvm",
                "org.springframework.boot:spring-boot-dependencies"
            ]
        },
        "org.jetbrains.kotlin:kotlin-scripting-compiler-embeddable": {
            "locked": "1.9.23"
        },
        "org.jetbrains.kotlin:kotlin-scripting-compiler-impl-embeddable": {
            "locked": "1.9.23",
            "transitive": [
                "org.jetbrains.kotlin:kotlin-scripting-compiler-embeddable"
            ]
        },
        "org.jetbrains.kotlin:kotlin-scripting-jvm": {
            "locked": "1.9.23",
            "transitive": [
                "org.jetbrains.kotlin:kotlin-bom",
                "org.jetbrains.kotlin:kotlin-scripting-compiler-impl-embeddable",
                "org.springframework.boot:spring-boot-dependencies"
            ]
        },
        "org.jetbrains.kotlin:kotlin-stdlib": {
            "locked": "1.9.23",
            "transitive": [
                "org.jetbrains.kotlin:kotlin-bom",
                "org.jetbrains.kotlin:kotlin-scripting-common",
                "org.jetbrains.kotlin:kotlin-scripting-compiler-embeddable",
                "org.jetbrains.kotlin:kotlin-scripting-compiler-impl-embeddable",
                "org.jetbrains.kotlin:kotlin-scripting-jvm",
                "org.springframework.boot:spring-boot-dependencies"
            ]
        },
        "org.jetbrains:annotations": {
            "locked": "13.0",
            "transitive": [
                "org.jetbrains.kotlin:kotlin-stdlib"
            ]
        },
        "org.springframework.boot:spring-boot-dependencies": {
            "locked": "3.2.3"
        },
        "org.springframework.cloud:spring-cloud-dependencies": {
<<<<<<< HEAD
            "locked": "2023.0.1-SNAPSHOT"
=======
            "locked": "2023.0.1"
>>>>>>> c9f3dd29
        }
    },
    "kotlinCompilerPluginClasspathMain": {
        "com.fasterxml.jackson:jackson-bom": {
            "locked": "2.15.4"
        },
        "org.jetbrains.kotlin:kotlin-bom": {
            "locked": "1.9.23"
        },
        "org.jetbrains.kotlin:kotlin-script-runtime": {
            "locked": "1.9.23",
            "transitive": [
                "org.jetbrains.kotlin:kotlin-bom",
                "org.jetbrains.kotlin:kotlin-scripting-jvm",
                "org.springframework.boot:spring-boot-dependencies"
            ]
        },
        "org.jetbrains.kotlin:kotlin-scripting-common": {
            "locked": "1.9.23",
            "transitive": [
                "org.jetbrains.kotlin:kotlin-bom",
                "org.jetbrains.kotlin:kotlin-scripting-compiler-impl-embeddable",
                "org.jetbrains.kotlin:kotlin-scripting-jvm",
                "org.springframework.boot:spring-boot-dependencies"
            ]
        },
        "org.jetbrains.kotlin:kotlin-scripting-compiler-embeddable": {
            "locked": "1.9.23"
        },
        "org.jetbrains.kotlin:kotlin-scripting-compiler-impl-embeddable": {
            "locked": "1.9.23",
            "transitive": [
                "org.jetbrains.kotlin:kotlin-scripting-compiler-embeddable"
            ]
        },
        "org.jetbrains.kotlin:kotlin-scripting-jvm": {
            "locked": "1.9.23",
            "transitive": [
                "org.jetbrains.kotlin:kotlin-bom",
                "org.jetbrains.kotlin:kotlin-scripting-compiler-impl-embeddable",
                "org.springframework.boot:spring-boot-dependencies"
            ]
        },
        "org.jetbrains.kotlin:kotlin-stdlib": {
            "locked": "1.9.23",
            "transitive": [
                "org.jetbrains.kotlin:kotlin-bom",
                "org.jetbrains.kotlin:kotlin-scripting-common",
                "org.jetbrains.kotlin:kotlin-scripting-compiler-embeddable",
                "org.jetbrains.kotlin:kotlin-scripting-compiler-impl-embeddable",
                "org.jetbrains.kotlin:kotlin-scripting-jvm",
                "org.springframework.boot:spring-boot-dependencies"
            ]
        },
        "org.jetbrains:annotations": {
            "locked": "13.0",
            "transitive": [
                "org.jetbrains.kotlin:kotlin-stdlib"
            ]
        },
        "org.springframework.boot:spring-boot-dependencies": {
            "locked": "3.2.3"
        },
        "org.springframework.cloud:spring-cloud-dependencies": {
<<<<<<< HEAD
            "locked": "2023.0.1-SNAPSHOT"
=======
            "locked": "2023.0.1"
>>>>>>> c9f3dd29
        }
    },
    "kotlinCompilerPluginClasspathTest": {
        "com.fasterxml.jackson:jackson-bom": {
            "locked": "2.15.4"
        },
        "org.jetbrains.kotlin:kotlin-bom": {
            "locked": "1.9.23"
        },
        "org.jetbrains.kotlin:kotlin-script-runtime": {
            "locked": "1.9.23",
            "transitive": [
                "org.jetbrains.kotlin:kotlin-bom",
                "org.jetbrains.kotlin:kotlin-scripting-jvm",
                "org.springframework.boot:spring-boot-dependencies"
            ]
        },
        "org.jetbrains.kotlin:kotlin-scripting-common": {
            "locked": "1.9.23",
            "transitive": [
                "org.jetbrains.kotlin:kotlin-bom",
                "org.jetbrains.kotlin:kotlin-scripting-compiler-impl-embeddable",
                "org.jetbrains.kotlin:kotlin-scripting-jvm",
                "org.springframework.boot:spring-boot-dependencies"
            ]
        },
        "org.jetbrains.kotlin:kotlin-scripting-compiler-embeddable": {
            "locked": "1.9.23"
        },
        "org.jetbrains.kotlin:kotlin-scripting-compiler-impl-embeddable": {
            "locked": "1.9.23",
            "transitive": [
                "org.jetbrains.kotlin:kotlin-scripting-compiler-embeddable"
            ]
        },
        "org.jetbrains.kotlin:kotlin-scripting-jvm": {
            "locked": "1.9.23",
            "transitive": [
                "org.jetbrains.kotlin:kotlin-bom",
                "org.jetbrains.kotlin:kotlin-scripting-compiler-impl-embeddable",
                "org.springframework.boot:spring-boot-dependencies"
            ]
        },
        "org.jetbrains.kotlin:kotlin-stdlib": {
            "locked": "1.9.23",
            "transitive": [
                "org.jetbrains.kotlin:kotlin-bom",
                "org.jetbrains.kotlin:kotlin-scripting-common",
                "org.jetbrains.kotlin:kotlin-scripting-compiler-embeddable",
                "org.jetbrains.kotlin:kotlin-scripting-compiler-impl-embeddable",
                "org.jetbrains.kotlin:kotlin-scripting-jvm",
                "org.springframework.boot:spring-boot-dependencies"
            ]
        },
        "org.jetbrains:annotations": {
            "locked": "13.0",
            "transitive": [
                "org.jetbrains.kotlin:kotlin-stdlib"
            ]
        },
        "org.springframework.boot:spring-boot-dependencies": {
            "locked": "3.2.3"
        },
        "org.springframework.cloud:spring-cloud-dependencies": {
<<<<<<< HEAD
            "locked": "2023.0.1-SNAPSHOT"
=======
            "locked": "2023.0.1"
>>>>>>> c9f3dd29
        }
    },
    "kotlinKlibCommonizerClasspath": {
        "com.fasterxml.jackson:jackson-bom": {
            "locked": "2.15.4"
        },
        "org.jetbrains.intellij.deps:trove4j": {
            "locked": "1.0.20200330",
            "transitive": [
                "org.jetbrains.kotlin:kotlin-compiler-embeddable"
            ]
        },
        "org.jetbrains.kotlin:kotlin-bom": {
            "locked": "1.9.23"
        },
        "org.jetbrains.kotlin:kotlin-compiler-embeddable": {
            "locked": "1.9.23",
            "transitive": [
                "org.jetbrains.kotlin:kotlin-bom",
                "org.jetbrains.kotlin:kotlin-klib-commonizer-embeddable",
                "org.springframework.boot:spring-boot-dependencies"
            ]
        },
        "org.jetbrains.kotlin:kotlin-daemon-embeddable": {
            "locked": "1.9.23",
            "transitive": [
                "org.jetbrains.kotlin:kotlin-compiler-embeddable"
            ]
        },
        "org.jetbrains.kotlin:kotlin-klib-commonizer-embeddable": {
            "locked": "1.9.23"
        },
        "org.jetbrains.kotlin:kotlin-reflect": {
            "locked": "1.9.23",
            "transitive": [
                "org.jetbrains.kotlin:kotlin-bom",
                "org.jetbrains.kotlin:kotlin-compiler-embeddable",
                "org.springframework.boot:spring-boot-dependencies"
            ]
        },
        "org.jetbrains.kotlin:kotlin-script-runtime": {
            "locked": "1.9.23",
            "transitive": [
                "org.jetbrains.kotlin:kotlin-bom",
                "org.jetbrains.kotlin:kotlin-compiler-embeddable",
                "org.springframework.boot:spring-boot-dependencies"
            ]
        },
        "org.jetbrains.kotlin:kotlin-stdlib": {
            "locked": "1.9.23",
            "transitive": [
                "org.jetbrains.kotlin:kotlin-bom",
                "org.jetbrains.kotlin:kotlin-compiler-embeddable",
                "org.jetbrains.kotlin:kotlin-klib-commonizer-embeddable",
                "org.springframework.boot:spring-boot-dependencies"
            ]
        },
        "org.jetbrains:annotations": {
            "locked": "13.0",
            "transitive": [
                "org.jetbrains.kotlin:kotlin-stdlib"
            ]
        },
        "org.springframework.boot:spring-boot-dependencies": {
            "locked": "3.2.3"
        },
        "org.springframework.cloud:spring-cloud-dependencies": {
<<<<<<< HEAD
            "locked": "2023.0.1-SNAPSHOT"
=======
            "locked": "2023.0.1"
>>>>>>> c9f3dd29
        }
    },
    "kotlinNativeCompilerPluginClasspath": {
        "com.fasterxml.jackson:jackson-bom": {
            "locked": "2.15.4"
        },
        "org.jetbrains.kotlin:kotlin-bom": {
            "locked": "1.9.23"
        },
        "org.springframework.boot:spring-boot-dependencies": {
            "locked": "3.2.3"
        },
        "org.springframework.cloud:spring-cloud-dependencies": {
<<<<<<< HEAD
            "locked": "2023.0.1-SNAPSHOT"
=======
            "locked": "2023.0.1"
>>>>>>> c9f3dd29
        }
    },
    "nebulaRecommenderBom": {
        "com.fasterxml.jackson:jackson-bom": {
            "locked": "2.15.4"
        },
        "org.jetbrains.kotlin:kotlin-bom": {
            "locked": "1.9.23"
        },
        "org.springframework.boot:spring-boot-dependencies": {
            "locked": "3.2.3"
        },
        "org.springframework.cloud:spring-cloud-dependencies": {
<<<<<<< HEAD
            "locked": "2023.0.1-SNAPSHOT"
=======
            "locked": "2023.0.1"
>>>>>>> c9f3dd29
        }
    },
    "runtimeClasspath": {
        "com.fasterxml.jackson:jackson-bom": {
            "locked": "2.15.4"
        },
        "com.graphql-java:graphql-java": {
            "locked": "21.5",
            "transitive": [
                "com.netflix.graphql.dgs:graphql-dgs-platform",
                "org.springframework.boot:spring-boot-dependencies"
            ]
        },
        "com.graphql-java:java-dataloader": {
            "locked": "3.2.2",
            "transitive": [
                "com.graphql-java:graphql-java",
                "com.netflix.graphql.dgs:graphql-dgs-platform"
            ]
        },
        "com.netflix.graphql.dgs:graphql-dgs-platform": {
            "project": true
        },
        "org.jetbrains.kotlin:kotlin-bom": {
            "locked": "1.9.23"
        },
        "org.jetbrains.kotlin:kotlin-stdlib": {
            "locked": "1.9.23",
            "transitive": [
                "org.jetbrains.kotlin:kotlin-bom",
                "org.springframework.boot:spring-boot-dependencies"
            ]
        },
        "org.jetbrains:annotations": {
            "locked": "13.0",
            "transitive": [
                "org.jetbrains.kotlin:kotlin-stdlib"
            ]
        },
        "org.reactivestreams:reactive-streams": {
            "locked": "1.0.4",
            "transitive": [
                "com.graphql-java:graphql-java",
                "org.springframework.boot:spring-boot-dependencies"
            ]
        },
        "org.slf4j:slf4j-api": {
            "locked": "2.0.12",
            "transitive": [
                "com.graphql-java:graphql-java",
                "com.graphql-java:java-dataloader",
                "org.springframework.boot:spring-boot-dependencies"
            ]
        },
        "org.springframework.boot:spring-boot-dependencies": {
            "locked": "3.2.3"
        },
        "org.springframework.cloud:spring-cloud-dependencies": {
<<<<<<< HEAD
            "locked": "2023.0.1-SNAPSHOT"
=======
            "locked": "2023.0.1"
>>>>>>> c9f3dd29
        }
    },
    "testAnnotationProcessor": {
        "com.fasterxml.jackson:jackson-bom": {
            "locked": "2.15.4"
        },
        "org.jetbrains.kotlin:kotlin-bom": {
            "locked": "1.9.23"
        },
        "org.springframework.boot:spring-boot-dependencies": {
            "locked": "3.2.3"
        },
        "org.springframework.cloud:spring-cloud-dependencies": {
<<<<<<< HEAD
            "locked": "2023.0.1-SNAPSHOT"
=======
            "locked": "2023.0.1"
>>>>>>> c9f3dd29
        }
    },
    "testCompileClasspath": {
        "ch.qos.logback:logback-classic": {
            "locked": "1.4.14",
            "transitive": [
                "org.springframework.boot:spring-boot-dependencies",
                "org.springframework.boot:spring-boot-starter-logging"
            ]
        },
        "ch.qos.logback:logback-core": {
            "locked": "1.4.14",
            "transitive": [
                "ch.qos.logback:logback-classic",
                "org.springframework.boot:spring-boot-dependencies"
            ]
        },
        "com.fasterxml.jackson:jackson-bom": {
            "locked": "2.15.4"
        },
        "com.graphql-java:graphql-java": {
            "locked": "21.5",
            "transitive": [
                "com.netflix.graphql.dgs:graphql-dgs-platform",
                "org.springframework.boot:spring-boot-dependencies"
            ]
        },
        "com.graphql-java:java-dataloader": {
            "locked": "3.2.2",
            "transitive": [
                "com.graphql-java:graphql-java",
                "com.netflix.graphql.dgs:graphql-dgs-platform"
            ]
        },
        "com.jayway.jsonpath:json-path": {
            "locked": "2.9.0",
            "transitive": [
                "com.netflix.graphql.dgs:graphql-dgs-platform",
                "org.springframework.boot:spring-boot-dependencies",
                "org.springframework.boot:spring-boot-starter-test"
            ]
        },
        "com.netflix.graphql.dgs:graphql-dgs-platform": {
            "project": true
        },
        "com.vaadin.external.google:android-json": {
            "locked": "0.0.20131108.vaadin1",
            "transitive": [
                "org.skyscreamer:jsonassert"
            ]
        },
        "io.micrometer:micrometer-commons": {
            "locked": "1.12.3",
            "transitive": [
                "io.micrometer:micrometer-observation",
                "org.springframework.boot:spring-boot-dependencies"
            ]
        },
        "io.micrometer:micrometer-observation": {
            "locked": "1.12.3",
            "transitive": [
                "org.springframework.boot:spring-boot-dependencies",
                "org.springframework:spring-context"
            ]
        },
        "io.mockk:mockk": {
            "locked": "1.13.10"
        },
        "io.mockk:mockk-agent": {
            "locked": "1.13.10",
            "transitive": [
                "io.mockk:mockk-jvm"
            ]
        },
        "io.mockk:mockk-agent-api": {
            "locked": "1.13.10",
            "transitive": [
                "io.mockk:mockk-agent-jvm",
                "io.mockk:mockk-jvm"
            ]
        },
        "io.mockk:mockk-agent-api-jvm": {
            "locked": "1.13.10",
            "transitive": [
                "io.mockk:mockk-agent-api"
            ]
        },
        "io.mockk:mockk-agent-jvm": {
            "locked": "1.13.10",
            "transitive": [
                "io.mockk:mockk-agent"
            ]
        },
        "io.mockk:mockk-core": {
            "locked": "1.13.10",
            "transitive": [
                "io.mockk:mockk-jvm"
            ]
        },
        "io.mockk:mockk-core-jvm": {
            "locked": "1.13.10",
            "transitive": [
                "io.mockk:mockk-core"
            ]
        },
        "io.mockk:mockk-dsl": {
            "locked": "1.13.10",
            "transitive": [
                "io.mockk:mockk-jvm"
            ]
        },
        "io.mockk:mockk-dsl-jvm": {
            "locked": "1.13.10",
            "transitive": [
                "io.mockk:mockk-dsl"
            ]
        },
        "io.mockk:mockk-jvm": {
            "locked": "1.13.10",
            "transitive": [
                "io.mockk:mockk"
            ]
        },
        "jakarta.activation:jakarta.activation-api": {
            "locked": "2.1.2",
            "transitive": [
                "jakarta.xml.bind:jakarta.xml.bind-api",
                "org.springframework.boot:spring-boot-dependencies"
            ]
        },
        "jakarta.annotation:jakarta.annotation-api": {
            "locked": "2.1.1",
            "transitive": [
                "org.springframework.boot:spring-boot-dependencies",
                "org.springframework.boot:spring-boot-starter"
            ]
        },
        "jakarta.xml.bind:jakarta.xml.bind-api": {
            "locked": "4.0.1",
            "transitive": [
                "org.springframework.boot:spring-boot-dependencies",
                "org.springframework.boot:spring-boot-starter-test"
            ]
        },
        "net.bytebuddy:byte-buddy": {
            "locked": "1.14.12",
            "transitive": [
                "io.mockk:mockk-agent-jvm",
                "org.assertj:assertj-core",
                "org.mockito:mockito-core",
                "org.springframework.boot:spring-boot-dependencies"
            ]
        },
        "net.bytebuddy:byte-buddy-agent": {
            "locked": "1.14.12",
            "transitive": [
                "io.mockk:mockk-agent-jvm",
                "org.mockito:mockito-core",
                "org.springframework.boot:spring-boot-dependencies"
            ]
        },
        "net.minidev:accessors-smart": {
            "locked": "2.5.0",
            "transitive": [
                "net.minidev:json-smart"
            ]
        },
        "net.minidev:json-smart": {
            "locked": "2.5.0",
            "transitive": [
                "org.springframework.boot:spring-boot-dependencies",
                "org.springframework.boot:spring-boot-starter-test"
            ]
        },
        "org.apache.logging.log4j:log4j-api": {
            "locked": "2.23.1",
            "transitive": [
                "com.netflix.graphql.dgs:graphql-dgs-platform",
                "org.apache.logging.log4j:log4j-to-slf4j",
                "org.springframework.boot:spring-boot-dependencies"
            ]
        },
        "org.apache.logging.log4j:log4j-to-slf4j": {
            "locked": "2.23.1",
            "transitive": [
                "com.netflix.graphql.dgs:graphql-dgs-platform",
                "org.springframework.boot:spring-boot-dependencies",
                "org.springframework.boot:spring-boot-starter-logging"
            ]
        },
        "org.apiguardian:apiguardian-api": {
            "locked": "1.1.2",
            "transitive": [
                "org.junit.jupiter:junit-jupiter-api",
                "org.junit.jupiter:junit-jupiter-params",
                "org.junit.platform:junit-platform-commons"
            ]
        },
        "org.assertj:assertj-core": {
            "locked": "3.24.2",
            "transitive": [
                "org.springframework.boot:spring-boot-dependencies",
                "org.springframework.boot:spring-boot-starter-test"
            ]
        },
        "org.awaitility:awaitility": {
            "locked": "4.2.0",
            "transitive": [
                "org.springframework.boot:spring-boot-dependencies",
                "org.springframework.boot:spring-boot-starter-test"
            ]
        },
        "org.hamcrest:hamcrest": {
            "locked": "2.2",
            "transitive": [
                "org.awaitility:awaitility",
                "org.springframework.boot:spring-boot-dependencies",
                "org.springframework.boot:spring-boot-starter-test"
            ]
        },
        "org.jetbrains.kotlin:kotlin-bom": {
            "locked": "1.9.23"
        },
        "org.jetbrains.kotlin:kotlin-stdlib": {
            "locked": "1.9.23",
            "transitive": [
                "org.jetbrains.kotlin:kotlin-bom",
                "org.jetbrains.kotlin:kotlin-stdlib-common",
                "org.jetbrains.kotlin:kotlin-stdlib-jdk7",
                "org.jetbrains.kotlin:kotlin-stdlib-jdk8",
                "org.springframework.boot:spring-boot-dependencies"
            ]
        },
        "org.jetbrains.kotlin:kotlin-stdlib-common": {
            "locked": "1.9.23",
            "transitive": [
                "io.mockk:mockk-agent-api-jvm",
                "io.mockk:mockk-agent-jvm",
                "io.mockk:mockk-core-jvm",
                "io.mockk:mockk-dsl-jvm",
                "io.mockk:mockk-jvm",
                "org.jetbrains.kotlin:kotlin-bom",
                "org.jetbrains.kotlin:kotlin-stdlib",
                "org.springframework.boot:spring-boot-dependencies"
            ]
        },
        "org.jetbrains.kotlin:kotlin-stdlib-jdk7": {
            "locked": "1.9.23",
            "transitive": [
                "org.jetbrains.kotlin:kotlin-bom",
                "org.jetbrains.kotlin:kotlin-stdlib",
                "org.jetbrains.kotlin:kotlin-stdlib-jdk8",
                "org.springframework.boot:spring-boot-dependencies"
            ]
        },
        "org.jetbrains.kotlin:kotlin-stdlib-jdk8": {
            "locked": "1.9.23",
            "transitive": [
                "io.mockk:mockk-agent-api-jvm",
                "io.mockk:mockk-agent-jvm",
                "io.mockk:mockk-core-jvm",
                "io.mockk:mockk-dsl-jvm",
                "io.mockk:mockk-jvm",
                "org.jetbrains.kotlin:kotlin-bom",
                "org.jetbrains.kotlin:kotlin-stdlib",
                "org.springframework.boot:spring-boot-dependencies"
            ]
        },
        "org.jetbrains:annotations": {
            "locked": "13.0",
            "transitive": [
                "org.jetbrains.kotlin:kotlin-stdlib"
            ]
        },
        "org.junit.jupiter:junit-jupiter": {
            "locked": "5.10.2",
            "transitive": [
                "org.junit:junit-bom",
                "org.springframework.boot:spring-boot-dependencies",
                "org.springframework.boot:spring-boot-starter-test"
            ]
        },
        "org.junit.jupiter:junit-jupiter-api": {
            "locked": "5.10.2",
            "transitive": [
                "org.junit.jupiter:junit-jupiter",
                "org.junit.jupiter:junit-jupiter-params",
                "org.junit:junit-bom",
                "org.springframework.boot:spring-boot-dependencies"
            ]
        },
        "org.junit.jupiter:junit-jupiter-params": {
            "locked": "5.10.2",
            "transitive": [
                "org.junit.jupiter:junit-jupiter",
                "org.junit:junit-bom",
                "org.springframework.boot:spring-boot-dependencies"
            ]
        },
        "org.junit.platform:junit-platform-commons": {
            "locked": "1.10.2",
            "transitive": [
                "org.junit.jupiter:junit-jupiter-api",
                "org.junit:junit-bom",
                "org.springframework.boot:spring-boot-dependencies"
            ]
        },
        "org.junit:junit-bom": {
            "locked": "5.10.2",
            "transitive": [
                "org.junit.jupiter:junit-jupiter",
                "org.junit.jupiter:junit-jupiter-api",
                "org.junit.jupiter:junit-jupiter-params",
                "org.junit.platform:junit-platform-commons"
            ]
        },
        "org.mockito:mockito-core": {
            "locked": "5.7.0",
            "transitive": [
                "org.mockito:mockito-junit-jupiter",
                "org.springframework.boot:spring-boot-dependencies",
                "org.springframework.boot:spring-boot-starter-test"
            ]
        },
        "org.mockito:mockito-junit-jupiter": {
            "locked": "5.7.0",
            "transitive": [
                "org.springframework.boot:spring-boot-dependencies",
                "org.springframework.boot:spring-boot-starter-test"
            ]
        },
        "org.objenesis:objenesis": {
            "locked": "3.3",
            "transitive": [
                "io.mockk:mockk-agent-jvm"
            ]
        },
        "org.opentest4j:opentest4j": {
            "locked": "1.3.0",
            "transitive": [
                "org.junit.jupiter:junit-jupiter-api"
            ]
        },
        "org.ow2.asm:asm": {
            "locked": "9.3",
            "transitive": [
                "net.minidev:accessors-smart"
            ]
        },
        "org.reactivestreams:reactive-streams": {
            "locked": "1.0.4",
            "transitive": [
                "com.graphql-java:graphql-java",
                "org.springframework.boot:spring-boot-dependencies"
            ]
        },
        "org.skyscreamer:jsonassert": {
            "locked": "1.5.1",
            "transitive": [
                "org.springframework.boot:spring-boot-dependencies",
                "org.springframework.boot:spring-boot-starter-test"
            ]
        },
        "org.slf4j:jul-to-slf4j": {
            "locked": "2.0.12",
            "transitive": [
                "org.springframework.boot:spring-boot-dependencies",
                "org.springframework.boot:spring-boot-starter-logging"
            ]
        },
        "org.slf4j:slf4j-api": {
            "locked": "2.0.12",
            "transitive": [
                "ch.qos.logback:logback-classic",
                "com.graphql-java:java-dataloader",
                "org.apache.logging.log4j:log4j-to-slf4j",
                "org.slf4j:jul-to-slf4j",
                "org.springframework.boot:spring-boot-dependencies"
            ]
        },
        "org.springframework.boot:spring-boot": {
            "locked": "3.2.3",
            "transitive": [
                "org.springframework.boot:spring-boot-autoconfigure",
                "org.springframework.boot:spring-boot-dependencies",
                "org.springframework.boot:spring-boot-starter",
                "org.springframework.boot:spring-boot-test",
                "org.springframework.boot:spring-boot-test-autoconfigure"
            ]
        },
        "org.springframework.boot:spring-boot-autoconfigure": {
            "locked": "3.2.3",
            "transitive": [
                "org.springframework.boot:spring-boot-dependencies",
                "org.springframework.boot:spring-boot-starter",
                "org.springframework.boot:spring-boot-test-autoconfigure"
            ]
        },
        "org.springframework.boot:spring-boot-dependencies": {
            "locked": "3.2.3"
        },
        "org.springframework.boot:spring-boot-starter": {
            "locked": "3.2.3",
            "transitive": [
                "org.springframework.boot:spring-boot-dependencies",
                "org.springframework.boot:spring-boot-starter-test"
            ]
        },
        "org.springframework.boot:spring-boot-starter-logging": {
            "locked": "3.2.3",
            "transitive": [
                "org.springframework.boot:spring-boot-dependencies",
                "org.springframework.boot:spring-boot-starter"
            ]
        },
        "org.springframework.boot:spring-boot-starter-test": {
            "locked": "3.2.3",
            "transitive": [
                "org.springframework.boot:spring-boot-dependencies"
            ]
        },
        "org.springframework.boot:spring-boot-test": {
            "locked": "3.2.3",
            "transitive": [
                "org.springframework.boot:spring-boot-dependencies",
                "org.springframework.boot:spring-boot-starter-test",
                "org.springframework.boot:spring-boot-test-autoconfigure"
            ]
        },
        "org.springframework.boot:spring-boot-test-autoconfigure": {
            "locked": "3.2.3",
            "transitive": [
                "org.springframework.boot:spring-boot-dependencies",
                "org.springframework.boot:spring-boot-starter-test"
            ]
        },
        "org.springframework.cloud:spring-cloud-dependencies": {
<<<<<<< HEAD
            "locked": "2023.0.1-SNAPSHOT"
=======
            "locked": "2023.0.1"
>>>>>>> c9f3dd29
        },
        "org.springframework:spring-aop": {
            "locked": "6.1.4",
            "transitive": [
                "org.springframework.boot:spring-boot-dependencies",
                "org.springframework:spring-context"
            ]
        },
        "org.springframework:spring-beans": {
            "locked": "6.1.4",
            "transitive": [
                "org.springframework.boot:spring-boot-dependencies",
                "org.springframework:spring-aop",
                "org.springframework:spring-context"
            ]
        },
        "org.springframework:spring-context": {
            "locked": "6.1.4",
            "transitive": [
                "org.springframework.boot:spring-boot",
                "org.springframework.boot:spring-boot-dependencies"
            ]
        },
        "org.springframework:spring-core": {
            "locked": "6.1.4",
            "transitive": [
                "org.springframework.boot:spring-boot",
                "org.springframework.boot:spring-boot-dependencies",
                "org.springframework.boot:spring-boot-starter",
                "org.springframework.boot:spring-boot-starter-test",
                "org.springframework:spring-aop",
                "org.springframework:spring-beans",
                "org.springframework:spring-context",
                "org.springframework:spring-expression",
                "org.springframework:spring-test"
            ]
        },
        "org.springframework:spring-expression": {
            "locked": "6.1.4",
            "transitive": [
                "org.springframework.boot:spring-boot-dependencies",
                "org.springframework:spring-context"
            ]
        },
        "org.springframework:spring-jcl": {
            "locked": "6.1.4",
            "transitive": [
                "org.springframework.boot:spring-boot-dependencies",
                "org.springframework:spring-core"
            ]
        },
        "org.springframework:spring-test": {
            "locked": "6.1.4",
            "transitive": [
                "org.springframework.boot:spring-boot-dependencies",
                "org.springframework.boot:spring-boot-starter-test"
            ]
        },
        "org.xmlunit:xmlunit-core": {
            "locked": "2.9.1",
            "transitive": [
                "org.springframework.boot:spring-boot-dependencies",
                "org.springframework.boot:spring-boot-starter-test"
            ]
        },
        "org.yaml:snakeyaml": {
            "locked": "2.2",
            "transitive": [
                "org.springframework.boot:spring-boot-dependencies",
                "org.springframework.boot:spring-boot-starter"
            ]
        }
    },
    "testRuntimeClasspath": {
        "ch.qos.logback:logback-classic": {
            "locked": "1.4.14",
            "transitive": [
                "org.springframework.boot:spring-boot-dependencies",
                "org.springframework.boot:spring-boot-starter-logging"
            ]
        },
        "ch.qos.logback:logback-core": {
            "locked": "1.4.14",
            "transitive": [
                "ch.qos.logback:logback-classic",
                "org.springframework.boot:spring-boot-dependencies"
            ]
        },
        "com.fasterxml.jackson:jackson-bom": {
            "locked": "2.15.4"
        },
        "com.graphql-java:graphql-java": {
            "locked": "21.5",
            "transitive": [
                "com.netflix.graphql.dgs:graphql-dgs-platform",
                "org.springframework.boot:spring-boot-dependencies"
            ]
        },
        "com.graphql-java:java-dataloader": {
            "locked": "3.2.2",
            "transitive": [
                "com.graphql-java:graphql-java",
                "com.netflix.graphql.dgs:graphql-dgs-platform"
            ]
        },
        "com.jayway.jsonpath:json-path": {
            "locked": "2.9.0",
            "transitive": [
                "com.netflix.graphql.dgs:graphql-dgs-platform",
                "org.springframework.boot:spring-boot-dependencies",
                "org.springframework.boot:spring-boot-starter-test"
            ]
        },
        "com.netflix.graphql.dgs:graphql-dgs-platform": {
            "project": true
        },
        "com.vaadin.external.google:android-json": {
            "locked": "0.0.20131108.vaadin1",
            "transitive": [
                "org.skyscreamer:jsonassert"
            ]
        },
        "io.micrometer:micrometer-commons": {
            "locked": "1.12.3",
            "transitive": [
                "io.micrometer:micrometer-observation",
                "org.springframework.boot:spring-boot-dependencies"
            ]
        },
        "io.micrometer:micrometer-observation": {
            "locked": "1.12.3",
            "transitive": [
                "org.springframework.boot:spring-boot-dependencies",
                "org.springframework:spring-context"
            ]
        },
        "io.mockk:mockk": {
            "locked": "1.13.10"
        },
        "io.mockk:mockk-agent": {
            "locked": "1.13.10",
            "transitive": [
                "io.mockk:mockk-jvm"
            ]
        },
        "io.mockk:mockk-agent-api": {
            "locked": "1.13.10",
            "transitive": [
                "io.mockk:mockk-agent-jvm",
                "io.mockk:mockk-jvm"
            ]
        },
        "io.mockk:mockk-agent-api-jvm": {
            "locked": "1.13.10",
            "transitive": [
                "io.mockk:mockk-agent-api"
            ]
        },
        "io.mockk:mockk-agent-jvm": {
            "locked": "1.13.10",
            "transitive": [
                "io.mockk:mockk-agent"
            ]
        },
        "io.mockk:mockk-core": {
            "locked": "1.13.10",
            "transitive": [
                "io.mockk:mockk-agent-jvm",
                "io.mockk:mockk-dsl-jvm",
                "io.mockk:mockk-jvm"
            ]
        },
        "io.mockk:mockk-core-jvm": {
            "locked": "1.13.10",
            "transitive": [
                "io.mockk:mockk-core"
            ]
        },
        "io.mockk:mockk-dsl": {
            "locked": "1.13.10",
            "transitive": [
                "io.mockk:mockk-jvm"
            ]
        },
        "io.mockk:mockk-dsl-jvm": {
            "locked": "1.13.10",
            "transitive": [
                "io.mockk:mockk-dsl"
            ]
        },
        "io.mockk:mockk-jvm": {
            "locked": "1.13.10",
            "transitive": [
                "io.mockk:mockk"
            ]
        },
        "jakarta.activation:jakarta.activation-api": {
            "locked": "2.1.2",
            "transitive": [
                "jakarta.xml.bind:jakarta.xml.bind-api",
                "org.springframework.boot:spring-boot-dependencies"
            ]
        },
        "jakarta.annotation:jakarta.annotation-api": {
            "locked": "2.1.1",
            "transitive": [
                "org.springframework.boot:spring-boot-dependencies",
                "org.springframework.boot:spring-boot-starter"
            ]
        },
        "jakarta.xml.bind:jakarta.xml.bind-api": {
            "locked": "4.0.1",
            "transitive": [
                "org.springframework.boot:spring-boot-dependencies",
                "org.springframework.boot:spring-boot-starter-test"
            ]
        },
        "junit:junit": {
            "locked": "4.13.2",
            "transitive": [
                "io.mockk:mockk-jvm",
                "org.springframework.boot:spring-boot-dependencies"
            ]
        },
        "net.bytebuddy:byte-buddy": {
            "locked": "1.14.12",
            "transitive": [
                "io.mockk:mockk-agent-jvm",
                "org.assertj:assertj-core",
                "org.mockito:mockito-core",
                "org.springframework.boot:spring-boot-dependencies"
            ]
        },
        "net.bytebuddy:byte-buddy-agent": {
            "locked": "1.14.12",
            "transitive": [
                "io.mockk:mockk-agent-jvm",
                "org.mockito:mockito-core",
                "org.springframework.boot:spring-boot-dependencies"
            ]
        },
        "net.minidev:accessors-smart": {
            "locked": "2.5.0",
            "transitive": [
                "net.minidev:json-smart"
            ]
        },
        "net.minidev:json-smart": {
            "locked": "2.5.0",
            "transitive": [
                "com.jayway.jsonpath:json-path",
                "org.springframework.boot:spring-boot-dependencies",
                "org.springframework.boot:spring-boot-starter-test"
            ]
        },
        "org.apache.logging.log4j:log4j-api": {
            "locked": "2.23.1",
            "transitive": [
                "com.netflix.graphql.dgs:graphql-dgs-platform",
                "org.apache.logging.log4j:log4j-to-slf4j",
                "org.springframework.boot:spring-boot-dependencies"
            ]
        },
        "org.apache.logging.log4j:log4j-to-slf4j": {
            "locked": "2.23.1",
            "transitive": [
                "com.netflix.graphql.dgs:graphql-dgs-platform",
                "org.springframework.boot:spring-boot-dependencies",
                "org.springframework.boot:spring-boot-starter-logging"
            ]
        },
        "org.assertj:assertj-core": {
            "locked": "3.24.2",
            "transitive": [
                "org.springframework.boot:spring-boot-dependencies",
                "org.springframework.boot:spring-boot-starter-test"
            ]
        },
        "org.awaitility:awaitility": {
            "locked": "4.2.0",
            "transitive": [
                "org.springframework.boot:spring-boot-dependencies",
                "org.springframework.boot:spring-boot-starter-test"
            ]
        },
        "org.hamcrest:hamcrest": {
            "locked": "2.2",
            "transitive": [
                "org.awaitility:awaitility",
                "org.hamcrest:hamcrest-core",
                "org.springframework.boot:spring-boot-dependencies",
                "org.springframework.boot:spring-boot-starter-test"
            ]
        },
        "org.hamcrest:hamcrest-core": {
            "locked": "2.2",
            "transitive": [
                "junit:junit",
                "org.springframework.boot:spring-boot-dependencies"
            ]
        },
        "org.jetbrains.kotlin:kotlin-bom": {
            "locked": "1.9.23"
        },
        "org.jetbrains.kotlin:kotlin-reflect": {
            "locked": "1.9.23",
            "transitive": [
                "io.mockk:mockk-agent-jvm",
                "io.mockk:mockk-core-jvm",
                "io.mockk:mockk-dsl-jvm",
                "io.mockk:mockk-jvm",
                "org.jetbrains.kotlin:kotlin-bom",
                "org.springframework.boot:spring-boot-dependencies"
            ]
        },
        "org.jetbrains.kotlin:kotlin-stdlib": {
            "locked": "1.9.23",
            "transitive": [
                "org.jetbrains.kotlin:kotlin-bom",
                "org.jetbrains.kotlin:kotlin-reflect",
                "org.jetbrains.kotlin:kotlin-stdlib-common",
                "org.jetbrains.kotlin:kotlin-stdlib-jdk7",
                "org.jetbrains.kotlin:kotlin-stdlib-jdk8",
                "org.springframework.boot:spring-boot-dependencies"
            ]
        },
        "org.jetbrains.kotlin:kotlin-stdlib-common": {
            "locked": "1.9.23",
            "transitive": [
                "io.mockk:mockk-agent-api-jvm",
                "io.mockk:mockk-agent-jvm",
                "io.mockk:mockk-core-jvm",
                "io.mockk:mockk-dsl-jvm",
                "io.mockk:mockk-jvm",
                "org.jetbrains.kotlin:kotlin-bom",
                "org.jetbrains.kotlin:kotlin-stdlib",
                "org.jetbrains.kotlinx:kotlinx-coroutines-core-jvm",
                "org.springframework.boot:spring-boot-dependencies"
            ]
        },
        "org.jetbrains.kotlin:kotlin-stdlib-jdk7": {
            "locked": "1.9.23",
            "transitive": [
                "org.jetbrains.kotlin:kotlin-bom",
                "org.jetbrains.kotlin:kotlin-stdlib",
                "org.jetbrains.kotlin:kotlin-stdlib-jdk8",
                "org.springframework.boot:spring-boot-dependencies"
            ]
        },
        "org.jetbrains.kotlin:kotlin-stdlib-jdk8": {
            "locked": "1.9.23",
            "transitive": [
                "io.mockk:mockk-agent-api-jvm",
                "io.mockk:mockk-agent-jvm",
                "io.mockk:mockk-core-jvm",
                "io.mockk:mockk-dsl-jvm",
                "io.mockk:mockk-jvm",
                "org.jetbrains.kotlin:kotlin-bom",
                "org.jetbrains.kotlin:kotlin-stdlib",
                "org.jetbrains.kotlinx:kotlinx-coroutines-core-jvm",
                "org.springframework.boot:spring-boot-dependencies"
            ]
        },
        "org.jetbrains.kotlinx:kotlinx-coroutines-bom": {
            "locked": "1.7.3",
            "transitive": [
                "io.mockk:mockk-dsl-jvm",
                "io.mockk:mockk-jvm",
                "org.jetbrains.kotlinx:kotlinx-coroutines-core-jvm"
            ]
        },
        "org.jetbrains.kotlinx:kotlinx-coroutines-core": {
            "locked": "1.7.3",
            "transitive": [
                "io.mockk:mockk-dsl-jvm",
                "io.mockk:mockk-jvm",
                "org.jetbrains.kotlinx:kotlinx-coroutines-bom",
                "org.springframework.boot:spring-boot-dependencies"
            ]
        },
        "org.jetbrains.kotlinx:kotlinx-coroutines-core-jvm": {
            "locked": "1.7.3",
            "transitive": [
                "org.jetbrains.kotlinx:kotlinx-coroutines-bom",
                "org.jetbrains.kotlinx:kotlinx-coroutines-core",
                "org.springframework.boot:spring-boot-dependencies"
            ]
        },
        "org.jetbrains:annotations": {
            "locked": "23.0.0",
            "transitive": [
                "org.jetbrains.kotlin:kotlin-stdlib",
                "org.jetbrains.kotlinx:kotlinx-coroutines-core-jvm"
            ]
        },
        "org.junit.jupiter:junit-jupiter": {
            "locked": "5.10.2",
            "transitive": [
                "io.mockk:mockk-jvm",
                "org.junit:junit-bom",
                "org.springframework.boot:spring-boot-dependencies",
                "org.springframework.boot:spring-boot-starter-test"
            ]
        },
        "org.junit.jupiter:junit-jupiter-api": {
            "locked": "5.10.2",
            "transitive": [
                "org.junit.jupiter:junit-jupiter",
                "org.junit.jupiter:junit-jupiter-engine",
                "org.junit.jupiter:junit-jupiter-params",
                "org.junit:junit-bom",
                "org.mockito:mockito-junit-jupiter",
                "org.springframework.boot:spring-boot-dependencies"
            ]
        },
        "org.junit.jupiter:junit-jupiter-engine": {
            "locked": "5.10.2",
            "transitive": [
                "org.junit.jupiter:junit-jupiter",
                "org.junit:junit-bom",
                "org.springframework.boot:spring-boot-dependencies"
            ]
        },
        "org.junit.jupiter:junit-jupiter-params": {
            "locked": "5.10.2",
            "transitive": [
                "org.junit.jupiter:junit-jupiter",
                "org.junit:junit-bom",
                "org.springframework.boot:spring-boot-dependencies"
            ]
        },
        "org.junit.platform:junit-platform-commons": {
            "locked": "1.10.2",
            "transitive": [
                "org.junit.jupiter:junit-jupiter-api",
                "org.junit.platform:junit-platform-engine",
                "org.junit:junit-bom",
                "org.springframework.boot:spring-boot-dependencies"
            ]
        },
        "org.junit.platform:junit-platform-engine": {
            "locked": "1.10.2",
            "transitive": [
                "org.junit.jupiter:junit-jupiter-engine",
                "org.junit:junit-bom",
                "org.springframework.boot:spring-boot-dependencies"
            ]
        },
        "org.junit:junit-bom": {
            "locked": "5.10.2",
            "transitive": [
                "org.junit.jupiter:junit-jupiter",
                "org.junit.jupiter:junit-jupiter-api",
                "org.junit.jupiter:junit-jupiter-engine",
                "org.junit.jupiter:junit-jupiter-params",
                "org.junit.platform:junit-platform-commons",
                "org.junit.platform:junit-platform-engine"
            ]
        },
        "org.mockito:mockito-core": {
            "locked": "5.7.0",
            "transitive": [
                "org.mockito:mockito-junit-jupiter",
                "org.springframework.boot:spring-boot-dependencies",
                "org.springframework.boot:spring-boot-starter-test"
            ]
        },
        "org.mockito:mockito-junit-jupiter": {
            "locked": "5.7.0",
            "transitive": [
                "org.springframework.boot:spring-boot-dependencies",
                "org.springframework.boot:spring-boot-starter-test"
            ]
        },
        "org.objenesis:objenesis": {
            "locked": "3.3",
            "transitive": [
                "io.mockk:mockk-agent-jvm",
                "org.mockito:mockito-core"
            ]
        },
        "org.opentest4j:opentest4j": {
            "locked": "1.3.0",
            "transitive": [
                "org.junit.jupiter:junit-jupiter-api",
                "org.junit.platform:junit-platform-engine"
            ]
        },
        "org.ow2.asm:asm": {
            "locked": "9.3",
            "transitive": [
                "net.minidev:accessors-smart"
            ]
        },
        "org.reactivestreams:reactive-streams": {
            "locked": "1.0.4",
            "transitive": [
                "com.graphql-java:graphql-java",
                "org.springframework.boot:spring-boot-dependencies"
            ]
        },
        "org.skyscreamer:jsonassert": {
            "locked": "1.5.1",
            "transitive": [
                "org.springframework.boot:spring-boot-dependencies",
                "org.springframework.boot:spring-boot-starter-test"
            ]
        },
        "org.slf4j:jul-to-slf4j": {
            "locked": "2.0.12",
            "transitive": [
                "org.springframework.boot:spring-boot-dependencies",
                "org.springframework.boot:spring-boot-starter-logging"
            ]
        },
        "org.slf4j:slf4j-api": {
            "locked": "2.0.12",
            "transitive": [
                "ch.qos.logback:logback-classic",
                "com.graphql-java:graphql-java",
                "com.graphql-java:java-dataloader",
                "com.jayway.jsonpath:json-path",
                "org.apache.logging.log4j:log4j-to-slf4j",
                "org.slf4j:jul-to-slf4j",
                "org.springframework.boot:spring-boot-dependencies"
            ]
        },
        "org.springframework.boot:spring-boot": {
            "locked": "3.2.3",
            "transitive": [
                "org.springframework.boot:spring-boot-autoconfigure",
                "org.springframework.boot:spring-boot-dependencies",
                "org.springframework.boot:spring-boot-starter",
                "org.springframework.boot:spring-boot-test",
                "org.springframework.boot:spring-boot-test-autoconfigure"
            ]
        },
        "org.springframework.boot:spring-boot-autoconfigure": {
            "locked": "3.2.3",
            "transitive": [
                "org.springframework.boot:spring-boot-dependencies",
                "org.springframework.boot:spring-boot-starter",
                "org.springframework.boot:spring-boot-test-autoconfigure"
            ]
        },
        "org.springframework.boot:spring-boot-dependencies": {
            "locked": "3.2.3"
        },
        "org.springframework.boot:spring-boot-starter": {
            "locked": "3.2.3",
            "transitive": [
                "org.springframework.boot:spring-boot-dependencies",
                "org.springframework.boot:spring-boot-starter-test"
            ]
        },
        "org.springframework.boot:spring-boot-starter-logging": {
            "locked": "3.2.3",
            "transitive": [
                "org.springframework.boot:spring-boot-dependencies",
                "org.springframework.boot:spring-boot-starter"
            ]
        },
        "org.springframework.boot:spring-boot-starter-test": {
            "locked": "3.2.3",
            "transitive": [
                "org.springframework.boot:spring-boot-dependencies"
            ]
        },
        "org.springframework.boot:spring-boot-test": {
            "locked": "3.2.3",
            "transitive": [
                "org.springframework.boot:spring-boot-dependencies",
                "org.springframework.boot:spring-boot-starter-test",
                "org.springframework.boot:spring-boot-test-autoconfigure"
            ]
        },
        "org.springframework.boot:spring-boot-test-autoconfigure": {
            "locked": "3.2.3",
            "transitive": [
                "org.springframework.boot:spring-boot-dependencies",
                "org.springframework.boot:spring-boot-starter-test"
            ]
        },
        "org.springframework.cloud:spring-cloud-dependencies": {
<<<<<<< HEAD
            "locked": "2023.0.1-SNAPSHOT"
=======
            "locked": "2023.0.1"
>>>>>>> c9f3dd29
        },
        "org.springframework:spring-aop": {
            "locked": "6.1.4",
            "transitive": [
                "org.springframework.boot:spring-boot-dependencies",
                "org.springframework:spring-context"
            ]
        },
        "org.springframework:spring-beans": {
            "locked": "6.1.4",
            "transitive": [
                "org.springframework.boot:spring-boot-dependencies",
                "org.springframework:spring-aop",
                "org.springframework:spring-context"
            ]
        },
        "org.springframework:spring-context": {
            "locked": "6.1.4",
            "transitive": [
                "org.springframework.boot:spring-boot",
                "org.springframework.boot:spring-boot-dependencies"
            ]
        },
        "org.springframework:spring-core": {
            "locked": "6.1.4",
            "transitive": [
                "org.springframework.boot:spring-boot",
                "org.springframework.boot:spring-boot-dependencies",
                "org.springframework.boot:spring-boot-starter",
                "org.springframework.boot:spring-boot-starter-test",
                "org.springframework:spring-aop",
                "org.springframework:spring-beans",
                "org.springframework:spring-context",
                "org.springframework:spring-expression",
                "org.springframework:spring-test"
            ]
        },
        "org.springframework:spring-expression": {
            "locked": "6.1.4",
            "transitive": [
                "org.springframework.boot:spring-boot-dependencies",
                "org.springframework:spring-context"
            ]
        },
        "org.springframework:spring-jcl": {
            "locked": "6.1.4",
            "transitive": [
                "org.springframework.boot:spring-boot-dependencies",
                "org.springframework:spring-core"
            ]
        },
        "org.springframework:spring-test": {
            "locked": "6.1.4",
            "transitive": [
                "org.springframework.boot:spring-boot-dependencies",
                "org.springframework.boot:spring-boot-starter-test"
            ]
        },
        "org.xmlunit:xmlunit-core": {
            "locked": "2.9.1",
            "transitive": [
                "org.springframework.boot:spring-boot-dependencies",
                "org.springframework.boot:spring-boot-starter-test"
            ]
        },
        "org.yaml:snakeyaml": {
            "locked": "2.2",
            "transitive": [
                "org.springframework.boot:spring-boot-dependencies",
                "org.springframework.boot:spring-boot-starter"
            ]
        }
    }
}<|MERGE_RESOLUTION|>--- conflicted
+++ resolved
@@ -22,11 +22,7 @@
             "locked": "3.2.3"
         },
         "org.springframework.cloud:spring-cloud-dependencies": {
-<<<<<<< HEAD
-            "locked": "2023.0.1-SNAPSHOT"
-=======
             "locked": "2023.0.1"
->>>>>>> c9f3dd29
         }
     },
     "compileClasspath": {
@@ -94,11 +90,7 @@
             "locked": "3.2.3"
         },
         "org.springframework.cloud:spring-cloud-dependencies": {
-<<<<<<< HEAD
-            "locked": "2023.0.1-SNAPSHOT"
-=======
             "locked": "2023.0.1"
->>>>>>> c9f3dd29
         }
     },
     "jmh": {
@@ -160,11 +152,7 @@
             "locked": "3.2.3"
         },
         "org.springframework.cloud:spring-cloud-dependencies": {
-<<<<<<< HEAD
-            "locked": "2023.0.1-SNAPSHOT"
-=======
             "locked": "2023.0.1"
->>>>>>> c9f3dd29
         }
     },
     "jmhCompileClasspath": {
@@ -278,11 +266,7 @@
             "locked": "3.2.3"
         },
         "org.springframework.cloud:spring-cloud-dependencies": {
-<<<<<<< HEAD
-            "locked": "2023.0.1-SNAPSHOT"
-=======
             "locked": "2023.0.1"
->>>>>>> c9f3dd29
         }
     },
     "jmhRuntimeClasspath": {
@@ -837,11 +821,7 @@
             ]
         },
         "org.springframework.cloud:spring-cloud-dependencies": {
-<<<<<<< HEAD
-            "locked": "2023.0.1-SNAPSHOT"
-=======
             "locked": "2023.0.1"
->>>>>>> c9f3dd29
         },
         "org.springframework:spring-aop": {
             "locked": "6.1.4",
@@ -1014,11 +994,7 @@
             "locked": "3.2.3"
         },
         "org.springframework.cloud:spring-cloud-dependencies": {
-<<<<<<< HEAD
-            "locked": "2023.0.1-SNAPSHOT"
-=======
             "locked": "2023.0.1"
->>>>>>> c9f3dd29
         }
     },
     "kotlinCompilerClasspath": {
@@ -1081,11 +1057,7 @@
             "locked": "3.2.3"
         },
         "org.springframework.cloud:spring-cloud-dependencies": {
-<<<<<<< HEAD
-            "locked": "2023.0.1-SNAPSHOT"
-=======
             "locked": "2023.0.1"
->>>>>>> c9f3dd29
         }
     },
     "kotlinCompilerPluginClasspath": {
@@ -1099,11 +1071,7 @@
             "locked": "3.2.3"
         },
         "org.springframework.cloud:spring-cloud-dependencies": {
-<<<<<<< HEAD
-            "locked": "2023.0.1-SNAPSHOT"
-=======
             "locked": "2023.0.1"
->>>>>>> c9f3dd29
         }
     },
     "kotlinCompilerPluginClasspathJmh": {
@@ -1168,11 +1136,7 @@
             "locked": "3.2.3"
         },
         "org.springframework.cloud:spring-cloud-dependencies": {
-<<<<<<< HEAD
-            "locked": "2023.0.1-SNAPSHOT"
-=======
             "locked": "2023.0.1"
->>>>>>> c9f3dd29
         }
     },
     "kotlinCompilerPluginClasspathMain": {
@@ -1237,11 +1201,7 @@
             "locked": "3.2.3"
         },
         "org.springframework.cloud:spring-cloud-dependencies": {
-<<<<<<< HEAD
-            "locked": "2023.0.1-SNAPSHOT"
-=======
             "locked": "2023.0.1"
->>>>>>> c9f3dd29
         }
     },
     "kotlinCompilerPluginClasspathTest": {
@@ -1306,11 +1266,7 @@
             "locked": "3.2.3"
         },
         "org.springframework.cloud:spring-cloud-dependencies": {
-<<<<<<< HEAD
-            "locked": "2023.0.1-SNAPSHOT"
-=======
             "locked": "2023.0.1"
->>>>>>> c9f3dd29
         }
     },
     "kotlinKlibCommonizerClasspath": {
@@ -1378,11 +1334,7 @@
             "locked": "3.2.3"
         },
         "org.springframework.cloud:spring-cloud-dependencies": {
-<<<<<<< HEAD
-            "locked": "2023.0.1-SNAPSHOT"
-=======
             "locked": "2023.0.1"
->>>>>>> c9f3dd29
         }
     },
     "kotlinNativeCompilerPluginClasspath": {
@@ -1396,11 +1348,7 @@
             "locked": "3.2.3"
         },
         "org.springframework.cloud:spring-cloud-dependencies": {
-<<<<<<< HEAD
-            "locked": "2023.0.1-SNAPSHOT"
-=======
             "locked": "2023.0.1"
->>>>>>> c9f3dd29
         }
     },
     "nebulaRecommenderBom": {
@@ -1414,11 +1362,7 @@
             "locked": "3.2.3"
         },
         "org.springframework.cloud:spring-cloud-dependencies": {
-<<<<<<< HEAD
-            "locked": "2023.0.1-SNAPSHOT"
-=======
             "locked": "2023.0.1"
->>>>>>> c9f3dd29
         }
     },
     "runtimeClasspath": {
@@ -1477,11 +1421,7 @@
             "locked": "3.2.3"
         },
         "org.springframework.cloud:spring-cloud-dependencies": {
-<<<<<<< HEAD
-            "locked": "2023.0.1-SNAPSHOT"
-=======
             "locked": "2023.0.1"
->>>>>>> c9f3dd29
         }
     },
     "testAnnotationProcessor": {
@@ -1495,11 +1435,7 @@
             "locked": "3.2.3"
         },
         "org.springframework.cloud:spring-cloud-dependencies": {
-<<<<<<< HEAD
-            "locked": "2023.0.1-SNAPSHOT"
-=======
             "locked": "2023.0.1"
->>>>>>> c9f3dd29
         }
     },
     "testCompileClasspath": {
@@ -1937,11 +1873,7 @@
             ]
         },
         "org.springframework.cloud:spring-cloud-dependencies": {
-<<<<<<< HEAD
-            "locked": "2023.0.1-SNAPSHOT"
-=======
             "locked": "2023.0.1"
->>>>>>> c9f3dd29
         },
         "org.springframework:spring-aop": {
             "locked": "6.1.4",
@@ -2526,11 +2458,7 @@
             ]
         },
         "org.springframework.cloud:spring-cloud-dependencies": {
-<<<<<<< HEAD
-            "locked": "2023.0.1-SNAPSHOT"
-=======
             "locked": "2023.0.1"
->>>>>>> c9f3dd29
         },
         "org.springframework:spring-aop": {
             "locked": "6.1.4",

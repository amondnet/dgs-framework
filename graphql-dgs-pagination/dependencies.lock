--- conflicted
+++ resolved
@@ -22,11 +22,7 @@
             "locked": "3.2.3"
         },
         "org.springframework.cloud:spring-cloud-dependencies": {
-<<<<<<< HEAD
-            "locked": "2023.0.1-SNAPSHOT"
-=======
             "locked": "2023.0.1"
->>>>>>> c9f3dd29
         }
     },
     "compileClasspath": {
@@ -151,11 +147,7 @@
             "locked": "3.2.3"
         },
         "org.springframework.cloud:spring-cloud-dependencies": {
-<<<<<<< HEAD
-            "locked": "2023.0.1-SNAPSHOT"
-=======
             "locked": "2023.0.1"
->>>>>>> c9f3dd29
         },
         "org.springframework:spring-aop": {
             "locked": "6.1.4",
@@ -264,11 +256,7 @@
             "locked": "3.2.3"
         },
         "org.springframework.cloud:spring-cloud-dependencies": {
-<<<<<<< HEAD
-            "locked": "2023.0.1-SNAPSHOT"
-=======
             "locked": "2023.0.1"
->>>>>>> c9f3dd29
         }
     },
     "jmhCompileClasspath": {
@@ -439,11 +427,7 @@
             "locked": "3.2.3"
         },
         "org.springframework.cloud:spring-cloud-dependencies": {
-<<<<<<< HEAD
-            "locked": "2023.0.1-SNAPSHOT"
-=======
             "locked": "2023.0.1"
->>>>>>> c9f3dd29
         },
         "org.springframework:spring-aop": {
             "locked": "6.1.4",
@@ -1199,11 +1183,7 @@
             ]
         },
         "org.springframework.cloud:spring-cloud-dependencies": {
-<<<<<<< HEAD
-            "locked": "2023.0.1-SNAPSHOT"
-=======
             "locked": "2023.0.1"
->>>>>>> c9f3dd29
         },
         "org.springframework:spring-aop": {
             "locked": "6.1.4",
@@ -1387,11 +1367,7 @@
             "locked": "3.2.3"
         },
         "org.springframework.cloud:spring-cloud-dependencies": {
-<<<<<<< HEAD
-            "locked": "2023.0.1-SNAPSHOT"
-=======
             "locked": "2023.0.1"
->>>>>>> c9f3dd29
         }
     },
     "kotlinCompilerClasspath": {
@@ -1454,11 +1430,7 @@
             "locked": "3.2.3"
         },
         "org.springframework.cloud:spring-cloud-dependencies": {
-<<<<<<< HEAD
-            "locked": "2023.0.1-SNAPSHOT"
-=======
             "locked": "2023.0.1"
->>>>>>> c9f3dd29
         }
     },
     "kotlinCompilerPluginClasspath": {
@@ -1472,11 +1444,7 @@
             "locked": "3.2.3"
         },
         "org.springframework.cloud:spring-cloud-dependencies": {
-<<<<<<< HEAD
-            "locked": "2023.0.1-SNAPSHOT"
-=======
             "locked": "2023.0.1"
->>>>>>> c9f3dd29
         }
     },
     "kotlinCompilerPluginClasspathJmh": {
@@ -1541,11 +1509,7 @@
             "locked": "3.2.3"
         },
         "org.springframework.cloud:spring-cloud-dependencies": {
-<<<<<<< HEAD
-            "locked": "2023.0.1-SNAPSHOT"
-=======
             "locked": "2023.0.1"
->>>>>>> c9f3dd29
         }
     },
     "kotlinCompilerPluginClasspathMain": {
@@ -1610,11 +1574,7 @@
             "locked": "3.2.3"
         },
         "org.springframework.cloud:spring-cloud-dependencies": {
-<<<<<<< HEAD
-            "locked": "2023.0.1-SNAPSHOT"
-=======
             "locked": "2023.0.1"
->>>>>>> c9f3dd29
         }
     },
     "kotlinCompilerPluginClasspathTest": {
@@ -1679,11 +1639,7 @@
             "locked": "3.2.3"
         },
         "org.springframework.cloud:spring-cloud-dependencies": {
-<<<<<<< HEAD
-            "locked": "2023.0.1-SNAPSHOT"
-=======
             "locked": "2023.0.1"
->>>>>>> c9f3dd29
         }
     },
     "kotlinKlibCommonizerClasspath": {
@@ -1751,11 +1707,7 @@
             "locked": "3.2.3"
         },
         "org.springframework.cloud:spring-cloud-dependencies": {
-<<<<<<< HEAD
-            "locked": "2023.0.1-SNAPSHOT"
-=======
             "locked": "2023.0.1"
->>>>>>> c9f3dd29
         }
     },
     "kotlinNativeCompilerPluginClasspath": {
@@ -1769,11 +1721,7 @@
             "locked": "3.2.3"
         },
         "org.springframework.cloud:spring-cloud-dependencies": {
-<<<<<<< HEAD
-            "locked": "2023.0.1-SNAPSHOT"
-=======
             "locked": "2023.0.1"
->>>>>>> c9f3dd29
         }
     },
     "nebulaRecommenderBom": {
@@ -1787,11 +1735,7 @@
             "locked": "3.2.3"
         },
         "org.springframework.cloud:spring-cloud-dependencies": {
-<<<<<<< HEAD
-            "locked": "2023.0.1-SNAPSHOT"
-=======
             "locked": "2023.0.1"
->>>>>>> c9f3dd29
         }
     },
     "runtimeClasspath": {
@@ -2118,11 +2062,7 @@
             "locked": "3.2.3"
         },
         "org.springframework.cloud:spring-cloud-dependencies": {
-<<<<<<< HEAD
-            "locked": "2023.0.1-SNAPSHOT"
-=======
             "locked": "2023.0.1"
->>>>>>> c9f3dd29
         },
         "org.springframework:spring-aop": {
             "locked": "6.1.4",
@@ -2200,11 +2140,7 @@
             "locked": "3.2.3"
         },
         "org.springframework.cloud:spring-cloud-dependencies": {
-<<<<<<< HEAD
-            "locked": "2023.0.1-SNAPSHOT"
-=======
             "locked": "2023.0.1"
->>>>>>> c9f3dd29
         }
     },
     "testCompileClasspath": {
@@ -2675,11 +2611,7 @@
             ]
         },
         "org.springframework.cloud:spring-cloud-dependencies": {
-<<<<<<< HEAD
-            "locked": "2023.0.1-SNAPSHOT"
-=======
             "locked": "2023.0.1"
->>>>>>> c9f3dd29
         },
         "org.springframework:spring-aop": {
             "locked": "6.1.4",
@@ -3418,11 +3350,7 @@
             ]
         },
         "org.springframework.cloud:spring-cloud-dependencies": {
-<<<<<<< HEAD
-            "locked": "2023.0.1-SNAPSHOT"
-=======
             "locked": "2023.0.1"
->>>>>>> c9f3dd29
         },
         "org.springframework:spring-aop": {
             "locked": "6.1.4",

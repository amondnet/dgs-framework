--- conflicted
+++ resolved
@@ -22,11 +22,7 @@
             "locked": "3.2.3"
         },
         "org.springframework.cloud:spring-cloud-dependencies": {
-<<<<<<< HEAD
-            "locked": "2023.0.1-SNAPSHOT"
-=======
             "locked": "2023.0.1"
->>>>>>> c9f3dd29
         }
     },
     "compileClasspath": {
@@ -205,11 +201,7 @@
             "locked": "3.2.3"
         },
         "org.springframework.cloud:spring-cloud-dependencies": {
-<<<<<<< HEAD
-            "locked": "2023.0.1-SNAPSHOT"
-=======
             "locked": "2023.0.1"
->>>>>>> c9f3dd29
         },
         "org.springframework:spring-aop": {
             "locked": "6.1.4",
@@ -318,11 +310,7 @@
             "locked": "3.2.3"
         },
         "org.springframework.cloud:spring-cloud-dependencies": {
-<<<<<<< HEAD
-            "locked": "2023.0.1-SNAPSHOT"
-=======
             "locked": "2023.0.1"
->>>>>>> c9f3dd29
         }
     },
     "jmhCompileClasspath": {
@@ -547,11 +535,7 @@
             "locked": "3.2.3"
         },
         "org.springframework.cloud:spring-cloud-dependencies": {
-<<<<<<< HEAD
-            "locked": "2023.0.1-SNAPSHOT"
-=======
             "locked": "2023.0.1"
->>>>>>> c9f3dd29
         },
         "org.springframework:spring-aop": {
             "locked": "6.1.4",
@@ -1530,11 +1514,7 @@
             ]
         },
         "org.springframework.cloud:spring-cloud-dependencies": {
-<<<<<<< HEAD
-            "locked": "2023.0.1-SNAPSHOT"
-=======
             "locked": "2023.0.1"
->>>>>>> c9f3dd29
         },
         "org.springframework:spring-aop": {
             "locked": "6.1.4",
@@ -1757,11 +1737,7 @@
             "locked": "3.2.3"
         },
         "org.springframework.cloud:spring-cloud-dependencies": {
-<<<<<<< HEAD
-            "locked": "2023.0.1-SNAPSHOT"
-=======
             "locked": "2023.0.1"
->>>>>>> c9f3dd29
         }
     },
     "kotlinCompilerClasspath": {
@@ -1824,11 +1800,7 @@
             "locked": "3.2.3"
         },
         "org.springframework.cloud:spring-cloud-dependencies": {
-<<<<<<< HEAD
-            "locked": "2023.0.1-SNAPSHOT"
-=======
             "locked": "2023.0.1"
->>>>>>> c9f3dd29
         }
     },
     "kotlinCompilerPluginClasspath": {
@@ -1842,11 +1814,7 @@
             "locked": "3.2.3"
         },
         "org.springframework.cloud:spring-cloud-dependencies": {
-<<<<<<< HEAD
-            "locked": "2023.0.1-SNAPSHOT"
-=======
             "locked": "2023.0.1"
->>>>>>> c9f3dd29
         }
     },
     "kotlinCompilerPluginClasspathJmh": {
@@ -1911,11 +1879,7 @@
             "locked": "3.2.3"
         },
         "org.springframework.cloud:spring-cloud-dependencies": {
-<<<<<<< HEAD
-            "locked": "2023.0.1-SNAPSHOT"
-=======
             "locked": "2023.0.1"
->>>>>>> c9f3dd29
         }
     },
     "kotlinCompilerPluginClasspathMain": {
@@ -1980,11 +1944,7 @@
             "locked": "3.2.3"
         },
         "org.springframework.cloud:spring-cloud-dependencies": {
-<<<<<<< HEAD
-            "locked": "2023.0.1-SNAPSHOT"
-=======
             "locked": "2023.0.1"
->>>>>>> c9f3dd29
         }
     },
     "kotlinCompilerPluginClasspathTest": {
@@ -2049,11 +2009,7 @@
             "locked": "3.2.3"
         },
         "org.springframework.cloud:spring-cloud-dependencies": {
-<<<<<<< HEAD
-            "locked": "2023.0.1-SNAPSHOT"
-=======
             "locked": "2023.0.1"
->>>>>>> c9f3dd29
         }
     },
     "kotlinKlibCommonizerClasspath": {
@@ -2121,11 +2077,7 @@
             "locked": "3.2.3"
         },
         "org.springframework.cloud:spring-cloud-dependencies": {
-<<<<<<< HEAD
-            "locked": "2023.0.1-SNAPSHOT"
-=======
             "locked": "2023.0.1"
->>>>>>> c9f3dd29
         }
     },
     "kotlinNativeCompilerPluginClasspath": {
@@ -2139,11 +2091,7 @@
             "locked": "3.2.3"
         },
         "org.springframework.cloud:spring-cloud-dependencies": {
-<<<<<<< HEAD
-            "locked": "2023.0.1-SNAPSHOT"
-=======
             "locked": "2023.0.1"
->>>>>>> c9f3dd29
         }
     },
     "nebulaRecommenderBom": {
@@ -2157,11 +2105,7 @@
             "locked": "3.2.3"
         },
         "org.springframework.cloud:spring-cloud-dependencies": {
-<<<<<<< HEAD
-            "locked": "2023.0.1-SNAPSHOT"
-=======
             "locked": "2023.0.1"
->>>>>>> c9f3dd29
         }
     },
     "runtimeClasspath": {
@@ -2543,11 +2487,7 @@
             "locked": "3.2.3"
         },
         "org.springframework.cloud:spring-cloud-dependencies": {
-<<<<<<< HEAD
-            "locked": "2023.0.1-SNAPSHOT"
-=======
             "locked": "2023.0.1"
->>>>>>> c9f3dd29
         },
         "org.springframework:spring-aop": {
             "locked": "6.1.4",
@@ -2625,11 +2565,7 @@
             "locked": "3.2.3"
         },
         "org.springframework.cloud:spring-cloud-dependencies": {
-<<<<<<< HEAD
-            "locked": "2023.0.1-SNAPSHOT"
-=======
             "locked": "2023.0.1"
->>>>>>> c9f3dd29
         }
     },
     "testCompileClasspath": {
@@ -3236,11 +3172,7 @@
             ]
         },
         "org.springframework.cloud:spring-cloud-dependencies": {
-<<<<<<< HEAD
-            "locked": "2023.0.1-SNAPSHOT"
-=======
             "locked": "2023.0.1"
->>>>>>> c9f3dd29
         },
         "org.springframework:spring-aop": {
             "locked": "6.1.4",
@@ -4202,11 +4134,7 @@
             ]
         },
         "org.springframework.cloud:spring-cloud-dependencies": {
-<<<<<<< HEAD
-            "locked": "2023.0.1-SNAPSHOT"
-=======
             "locked": "2023.0.1"
->>>>>>> c9f3dd29
         },
         "org.springframework:spring-aop": {
             "locked": "6.1.4",

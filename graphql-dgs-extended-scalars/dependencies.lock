{
    "annotationProcessor": {
        "com.fasterxml.jackson:jackson-bom": {
            "locked": "2.15.4"
        },
        "org.jetbrains.kotlin:kotlin-bom": {
            "locked": "1.9.23"
        },
        "org.springframework.boot:spring-boot-autoconfigure-processor": {
            "locked": "3.2.3",
            "transitive": [
                "org.springframework.boot:spring-boot-dependencies"
            ]
        },
        "org.springframework.boot:spring-boot-configuration-processor": {
            "locked": "3.2.3",
            "transitive": [
                "org.springframework.boot:spring-boot-dependencies"
            ]
        },
        "org.springframework.boot:spring-boot-dependencies": {
            "locked": "3.2.3"
        },
        "org.springframework.cloud:spring-cloud-dependencies": {
<<<<<<< HEAD
            "locked": "2023.0.1-SNAPSHOT"
=======
            "locked": "2023.0.1"
>>>>>>> c9f3dd29
        }
    },
    "compileClasspath": {
        "com.fasterxml.jackson:jackson-bom": {
            "locked": "2.15.4"
        },
        "com.graphql-java:graphql-java": {
            "locked": "21.5",
            "transitive": [
                "com.netflix.graphql.dgs:graphql-dgs",
                "com.netflix.graphql.dgs:graphql-dgs-mocking",
                "com.netflix.graphql.dgs:graphql-dgs-platform",
                "com.netflix.graphql.dgs:graphql-error-types",
                "org.springframework.boot:spring-boot-dependencies"
            ]
        },
        "com.graphql-java:graphql-java-extended-scalars": {
            "locked": "21.0",
            "transitive": [
                "com.netflix.graphql.dgs:graphql-dgs-platform"
            ]
        },
        "com.graphql-java:java-dataloader": {
            "locked": "3.2.2",
            "transitive": [
                "com.graphql-java:graphql-java",
                "com.netflix.graphql.dgs:graphql-dgs",
                "com.netflix.graphql.dgs:graphql-dgs-platform"
            ]
        },
        "com.jayway.jsonpath:json-path": {
            "locked": "2.9.0",
            "transitive": [
                "com.netflix.graphql.dgs:graphql-dgs",
                "com.netflix.graphql.dgs:graphql-dgs-platform",
                "org.springframework.boot:spring-boot-dependencies"
            ]
        },
        "com.netflix.graphql.dgs:graphql-dgs": {
            "project": true,
            "transitive": [
                "com.netflix.graphql.dgs:graphql-dgs-platform"
            ]
        },
        "com.netflix.graphql.dgs:graphql-dgs-mocking": {
            "project": true,
            "transitive": [
                "com.netflix.graphql.dgs:graphql-dgs",
                "com.netflix.graphql.dgs:graphql-dgs-platform"
            ]
        },
        "com.netflix.graphql.dgs:graphql-dgs-platform": {
            "project": true,
            "transitive": [
                "com.netflix.graphql.dgs:graphql-dgs",
                "com.netflix.graphql.dgs:graphql-dgs-mocking",
                "com.netflix.graphql.dgs:graphql-error-types"
            ]
        },
        "com.netflix.graphql.dgs:graphql-error-types": {
            "project": true,
            "transitive": [
                "com.netflix.graphql.dgs:graphql-dgs",
                "com.netflix.graphql.dgs:graphql-dgs-platform"
            ]
        },
        "io.micrometer:micrometer-commons": {
            "locked": "1.12.3",
            "transitive": [
                "io.micrometer:micrometer-observation",
                "org.springframework.boot:spring-boot-dependencies"
            ]
        },
        "io.micrometer:micrometer-observation": {
            "locked": "1.12.3",
            "transitive": [
                "org.springframework.boot:spring-boot-dependencies",
                "org.springframework:spring-context"
            ]
        },
        "org.jetbrains.kotlin:kotlin-bom": {
            "locked": "1.9.23"
        },
        "org.jetbrains.kotlin:kotlin-stdlib": {
            "locked": "1.9.23",
            "transitive": [
                "com.netflix.graphql.dgs:graphql-dgs",
                "com.netflix.graphql.dgs:graphql-dgs-mocking",
                "com.netflix.graphql.dgs:graphql-error-types",
                "org.jetbrains.kotlin:kotlin-bom",
                "org.springframework.boot:spring-boot-dependencies"
            ]
        },
        "org.jetbrains:annotations": {
            "locked": "13.0",
            "transitive": [
                "org.jetbrains.kotlin:kotlin-stdlib"
            ]
        },
        "org.reactivestreams:reactive-streams": {
            "locked": "1.0.4",
            "transitive": [
                "com.graphql-java:graphql-java",
                "org.springframework.boot:spring-boot-dependencies"
            ]
        },
        "org.slf4j:slf4j-api": {
            "locked": "2.0.12",
            "transitive": [
                "com.graphql-java:java-dataloader",
                "org.springframework.boot:spring-boot-dependencies"
            ]
        },
        "org.springframework.boot:spring-boot": {
            "locked": "3.2.3",
            "transitive": [
                "org.springframework.boot:spring-boot-autoconfigure",
                "org.springframework.boot:spring-boot-dependencies"
            ]
        },
        "org.springframework.boot:spring-boot-autoconfigure": {
            "locked": "3.2.3",
            "transitive": [
                "org.springframework.boot:spring-boot-dependencies"
            ]
        },
        "org.springframework.boot:spring-boot-dependencies": {
            "locked": "3.2.3"
        },
        "org.springframework.cloud:spring-cloud-dependencies": {
<<<<<<< HEAD
            "locked": "2023.0.1-SNAPSHOT"
=======
            "locked": "2023.0.1"
>>>>>>> c9f3dd29
        },
        "org.springframework:spring-aop": {
            "locked": "6.1.4",
            "transitive": [
                "org.springframework.boot:spring-boot-dependencies",
                "org.springframework:spring-context"
            ]
        },
        "org.springframework:spring-beans": {
            "locked": "6.1.4",
            "transitive": [
                "org.springframework.boot:spring-boot-dependencies",
                "org.springframework:spring-aop",
                "org.springframework:spring-context"
            ]
        },
        "org.springframework:spring-context": {
            "locked": "6.1.4",
            "transitive": [
                "org.springframework.boot:spring-boot",
                "org.springframework.boot:spring-boot-dependencies"
            ]
        },
        "org.springframework:spring-core": {
            "locked": "6.1.4",
            "transitive": [
                "org.springframework.boot:spring-boot",
                "org.springframework.boot:spring-boot-dependencies",
                "org.springframework:spring-aop",
                "org.springframework:spring-beans",
                "org.springframework:spring-context",
                "org.springframework:spring-expression"
            ]
        },
        "org.springframework:spring-expression": {
            "locked": "6.1.4",
            "transitive": [
                "org.springframework.boot:spring-boot-dependencies",
                "org.springframework:spring-context"
            ]
        },
        "org.springframework:spring-jcl": {
            "locked": "6.1.4",
            "transitive": [
                "org.springframework.boot:spring-boot-dependencies",
                "org.springframework:spring-core"
            ]
        }
    },
    "jmh": {
        "net.sf.jopt-simple:jopt-simple": {
            "locked": "5.0.4",
            "transitive": [
                "org.openjdk.jmh:jmh-core"
            ]
        },
        "org.apache.commons:commons-math3": {
            "locked": "3.6.1",
            "transitive": [
                "org.openjdk.jmh:jmh-core"
            ]
        },
        "org.openjdk.jmh:jmh-core": {
            "locked": "1.37",
            "transitive": [
                "org.openjdk.jmh:jmh-generator-annprocess",
                "org.openjdk.jmh:jmh-generator-asm",
                "org.openjdk.jmh:jmh-generator-bytecode",
                "org.openjdk.jmh:jmh-generator-reflection"
            ]
        },
        "org.openjdk.jmh:jmh-generator-annprocess": {
            "locked": "1.37"
        },
        "org.openjdk.jmh:jmh-generator-asm": {
            "locked": "1.36",
            "transitive": [
                "org.openjdk.jmh:jmh-generator-bytecode"
            ]
        },
        "org.openjdk.jmh:jmh-generator-bytecode": {
            "locked": "1.36"
        },
        "org.openjdk.jmh:jmh-generator-reflection": {
            "locked": "1.36",
            "transitive": [
                "org.openjdk.jmh:jmh-generator-asm",
                "org.openjdk.jmh:jmh-generator-bytecode"
            ]
        },
        "org.ow2.asm:asm": {
            "locked": "9.0",
            "transitive": [
                "org.openjdk.jmh:jmh-generator-asm"
            ]
        }
    },
    "jmhAnnotationProcessor": {
        "com.fasterxml.jackson:jackson-bom": {
            "locked": "2.15.4"
        },
        "org.jetbrains.kotlin:kotlin-bom": {
            "locked": "1.9.23"
        },
        "org.springframework.boot:spring-boot-dependencies": {
            "locked": "3.2.3"
        },
        "org.springframework.cloud:spring-cloud-dependencies": {
<<<<<<< HEAD
            "locked": "2023.0.1-SNAPSHOT"
=======
            "locked": "2023.0.1"
>>>>>>> c9f3dd29
        }
    },
    "jmhCompileClasspath": {
        "com.fasterxml.jackson:jackson-bom": {
            "locked": "2.15.4"
        },
        "com.graphql-java:graphql-java": {
            "locked": "21.5",
            "transitive": [
                "com.netflix.graphql.dgs:graphql-dgs",
                "com.netflix.graphql.dgs:graphql-dgs-mocking",
                "com.netflix.graphql.dgs:graphql-dgs-platform",
                "com.netflix.graphql.dgs:graphql-error-types",
                "org.springframework.boot:spring-boot-dependencies"
            ]
        },
        "com.graphql-java:graphql-java-extended-scalars": {
            "locked": "21.0",
            "transitive": [
                "com.netflix.graphql.dgs:graphql-dgs-platform"
            ]
        },
        "com.graphql-java:java-dataloader": {
            "locked": "3.2.2",
            "transitive": [
                "com.graphql-java:graphql-java",
                "com.netflix.graphql.dgs:graphql-dgs",
                "com.netflix.graphql.dgs:graphql-dgs-platform"
            ]
        },
        "com.jayway.jsonpath:json-path": {
            "locked": "2.9.0",
            "transitive": [
                "com.netflix.graphql.dgs:graphql-dgs",
                "com.netflix.graphql.dgs:graphql-dgs-platform",
                "org.springframework.boot:spring-boot-dependencies"
            ]
        },
        "com.netflix.graphql.dgs:graphql-dgs": {
            "project": true,
            "transitive": [
                "com.netflix.graphql.dgs:graphql-dgs-platform"
            ]
        },
        "com.netflix.graphql.dgs:graphql-dgs-mocking": {
            "project": true,
            "transitive": [
                "com.netflix.graphql.dgs:graphql-dgs",
                "com.netflix.graphql.dgs:graphql-dgs-platform"
            ]
        },
        "com.netflix.graphql.dgs:graphql-dgs-platform": {
            "project": true,
            "transitive": [
                "com.netflix.graphql.dgs:graphql-dgs",
                "com.netflix.graphql.dgs:graphql-dgs-mocking",
                "com.netflix.graphql.dgs:graphql-error-types"
            ]
        },
        "com.netflix.graphql.dgs:graphql-error-types": {
            "project": true,
            "transitive": [
                "com.netflix.graphql.dgs:graphql-dgs",
                "com.netflix.graphql.dgs:graphql-dgs-platform"
            ]
        },
        "io.micrometer:micrometer-commons": {
            "locked": "1.12.3",
            "transitive": [
                "io.micrometer:micrometer-observation",
                "org.springframework.boot:spring-boot-dependencies"
            ]
        },
        "io.micrometer:micrometer-observation": {
            "locked": "1.12.3",
            "transitive": [
                "org.springframework.boot:spring-boot-dependencies",
                "org.springframework:spring-context"
            ]
        },
        "net.sf.jopt-simple:jopt-simple": {
            "locked": "5.0.4",
            "transitive": [
                "org.openjdk.jmh:jmh-core"
            ]
        },
        "org.apache.commons:commons-math3": {
            "locked": "3.6.1",
            "transitive": [
                "org.openjdk.jmh:jmh-core"
            ]
        },
        "org.jetbrains.kotlin:kotlin-bom": {
            "locked": "1.9.23"
        },
        "org.jetbrains.kotlin:kotlin-stdlib": {
            "locked": "1.9.23",
            "transitive": [
                "com.netflix.graphql.dgs:graphql-dgs",
                "com.netflix.graphql.dgs:graphql-dgs-mocking",
                "com.netflix.graphql.dgs:graphql-error-types",
                "org.jetbrains.kotlin:kotlin-bom",
                "org.springframework.boot:spring-boot-dependencies"
            ]
        },
        "org.jetbrains:annotations": {
            "locked": "13.0",
            "transitive": [
                "org.jetbrains.kotlin:kotlin-stdlib"
            ]
        },
        "org.openjdk.jmh:jmh-core": {
            "locked": "1.37",
            "transitive": [
                "org.openjdk.jmh:jmh-generator-annprocess",
                "org.openjdk.jmh:jmh-generator-asm",
                "org.openjdk.jmh:jmh-generator-bytecode",
                "org.openjdk.jmh:jmh-generator-reflection"
            ]
        },
        "org.openjdk.jmh:jmh-generator-annprocess": {
            "locked": "1.37"
        },
        "org.openjdk.jmh:jmh-generator-asm": {
            "locked": "1.36",
            "transitive": [
                "org.openjdk.jmh:jmh-generator-bytecode"
            ]
        },
        "org.openjdk.jmh:jmh-generator-bytecode": {
            "locked": "1.36"
        },
        "org.openjdk.jmh:jmh-generator-reflection": {
            "locked": "1.36",
            "transitive": [
                "org.openjdk.jmh:jmh-generator-asm",
                "org.openjdk.jmh:jmh-generator-bytecode"
            ]
        },
        "org.ow2.asm:asm": {
            "locked": "9.0",
            "transitive": [
                "org.openjdk.jmh:jmh-generator-asm"
            ]
        },
        "org.reactivestreams:reactive-streams": {
            "locked": "1.0.4",
            "transitive": [
                "com.graphql-java:graphql-java",
                "org.springframework.boot:spring-boot-dependencies"
            ]
        },
        "org.slf4j:slf4j-api": {
            "locked": "2.0.12",
            "transitive": [
                "com.graphql-java:java-dataloader",
                "org.springframework.boot:spring-boot-dependencies"
            ]
        },
        "org.springframework.boot:spring-boot": {
            "locked": "3.2.3",
            "transitive": [
                "org.springframework.boot:spring-boot-autoconfigure",
                "org.springframework.boot:spring-boot-dependencies"
            ]
        },
        "org.springframework.boot:spring-boot-autoconfigure": {
            "locked": "3.2.3",
            "transitive": [
                "org.springframework.boot:spring-boot-dependencies"
            ]
        },
        "org.springframework.boot:spring-boot-dependencies": {
            "locked": "3.2.3"
        },
        "org.springframework.cloud:spring-cloud-dependencies": {
<<<<<<< HEAD
            "locked": "2023.0.1-SNAPSHOT"
=======
            "locked": "2023.0.1"
>>>>>>> c9f3dd29
        },
        "org.springframework:spring-aop": {
            "locked": "6.1.4",
            "transitive": [
                "org.springframework.boot:spring-boot-dependencies",
                "org.springframework:spring-context"
            ]
        },
        "org.springframework:spring-beans": {
            "locked": "6.1.4",
            "transitive": [
                "org.springframework.boot:spring-boot-dependencies",
                "org.springframework:spring-aop",
                "org.springframework:spring-context"
            ]
        },
        "org.springframework:spring-context": {
            "locked": "6.1.4",
            "transitive": [
                "org.springframework.boot:spring-boot",
                "org.springframework.boot:spring-boot-dependencies"
            ]
        },
        "org.springframework:spring-core": {
            "locked": "6.1.4",
            "transitive": [
                "org.springframework.boot:spring-boot",
                "org.springframework.boot:spring-boot-dependencies",
                "org.springframework:spring-aop",
                "org.springframework:spring-beans",
                "org.springframework:spring-context",
                "org.springframework:spring-expression"
            ]
        },
        "org.springframework:spring-expression": {
            "locked": "6.1.4",
            "transitive": [
                "org.springframework.boot:spring-boot-dependencies",
                "org.springframework:spring-context"
            ]
        },
        "org.springframework:spring-jcl": {
            "locked": "6.1.4",
            "transitive": [
                "org.springframework.boot:spring-boot-dependencies",
                "org.springframework:spring-core"
            ]
        }
    },
    "jmhRuntimeClasspath": {
        "ch.qos.logback:logback-classic": {
            "locked": "1.4.14",
            "transitive": [
                "org.springframework.boot:spring-boot-dependencies",
                "org.springframework.boot:spring-boot-starter-logging"
            ]
        },
        "ch.qos.logback:logback-core": {
            "locked": "1.4.14",
            "transitive": [
                "ch.qos.logback:logback-classic",
                "org.springframework.boot:spring-boot-dependencies"
            ]
        },
        "com.apollographql.federation:federation-graphql-java-support": {
            "locked": "4.4.0",
            "transitive": [
                "com.netflix.graphql.dgs:graphql-dgs",
                "com.netflix.graphql.dgs:graphql-dgs-platform"
            ]
        },
        "com.fasterxml.jackson.core:jackson-annotations": {
            "locked": "2.15.4",
            "transitive": [
                "com.fasterxml.jackson.core:jackson-databind",
                "com.fasterxml.jackson.datatype:jackson-datatype-jsr310",
                "com.fasterxml.jackson.module:jackson-module-kotlin",
                "com.fasterxml.jackson:jackson-bom",
                "com.netflix.graphql.dgs:graphql-dgs-client",
                "com.netflix.graphql.dgs:graphql-dgs-subscription-types",
                "org.springframework.boot:spring-boot-dependencies"
            ]
        },
        "com.fasterxml.jackson.core:jackson-core": {
            "locked": "2.15.4",
            "transitive": [
                "com.fasterxml.jackson.core:jackson-databind",
                "com.fasterxml.jackson.datatype:jackson-datatype-jdk8",
                "com.fasterxml.jackson.datatype:jackson-datatype-jsr310",
                "com.fasterxml.jackson.module:jackson-module-parameter-names",
                "com.fasterxml.jackson:jackson-bom",
                "org.springframework.boot:spring-boot-dependencies"
            ]
        },
        "com.fasterxml.jackson.core:jackson-databind": {
            "locked": "2.15.4",
            "transitive": [
                "com.fasterxml.jackson.datatype:jackson-datatype-jdk8",
                "com.fasterxml.jackson.datatype:jackson-datatype-jsr310",
                "com.fasterxml.jackson.module:jackson-module-kotlin",
                "com.fasterxml.jackson.module:jackson-module-parameter-names",
                "com.fasterxml.jackson:jackson-bom",
                "org.springframework.boot:spring-boot-dependencies",
                "org.springframework.boot:spring-boot-starter-json"
            ]
        },
        "com.fasterxml.jackson.datatype:jackson-datatype-jdk8": {
            "locked": "2.15.4",
            "transitive": [
                "com.fasterxml.jackson:jackson-bom",
                "com.netflix.graphql.dgs:graphql-dgs-client",
                "org.springframework.boot:spring-boot-dependencies",
                "org.springframework.boot:spring-boot-starter-json"
            ]
        },
        "com.fasterxml.jackson.datatype:jackson-datatype-jsr310": {
            "locked": "2.15.4",
            "transitive": [
                "com.fasterxml.jackson:jackson-bom",
                "com.netflix.graphql.dgs:graphql-dgs",
                "com.netflix.graphql.dgs:graphql-dgs-client",
                "com.netflix.graphql.dgs:graphql-dgs-spring-webmvc-autoconfigure",
                "org.springframework.boot:spring-boot-dependencies",
                "org.springframework.boot:spring-boot-starter-json"
            ]
        },
        "com.fasterxml.jackson.module:jackson-module-kotlin": {
            "locked": "2.15.4",
            "transitive": [
                "com.fasterxml.jackson:jackson-bom",
                "com.netflix.graphql.dgs:graphql-dgs",
                "com.netflix.graphql.dgs:graphql-dgs-client",
                "com.netflix.graphql.dgs:graphql-dgs-spring-webmvc",
                "com.netflix.graphql.dgs:graphql-dgs-spring-webmvc-autoconfigure",
                "org.springframework.boot:spring-boot-dependencies"
            ]
        },
        "com.fasterxml.jackson.module:jackson-module-parameter-names": {
            "locked": "2.15.4",
            "transitive": [
                "com.fasterxml.jackson:jackson-bom",
                "com.netflix.graphql.dgs:graphql-dgs-client",
                "org.springframework.boot:spring-boot-dependencies",
                "org.springframework.boot:spring-boot-starter-json"
            ]
        },
        "com.fasterxml.jackson:jackson-bom": {
            "locked": "2.15.4",
            "transitive": [
                "com.fasterxml.jackson.core:jackson-annotations",
                "com.fasterxml.jackson.core:jackson-core",
                "com.fasterxml.jackson.core:jackson-databind",
                "com.fasterxml.jackson.datatype:jackson-datatype-jdk8",
                "com.fasterxml.jackson.datatype:jackson-datatype-jsr310",
                "com.fasterxml.jackson.module:jackson-module-kotlin",
                "com.fasterxml.jackson.module:jackson-module-parameter-names"
            ]
        },
        "com.github.mifmif:generex": {
            "locked": "1.0.2",
            "transitive": [
                "net.datafaker:datafaker"
            ]
        },
        "com.google.protobuf:protobuf-java": {
            "locked": "3.25.2",
            "transitive": [
                "com.apollographql.federation:federation-graphql-java-support"
            ]
        },
        "com.graphql-java:graphql-java": {
            "locked": "21.5",
            "transitive": [
                "com.apollographql.federation:federation-graphql-java-support",
                "com.graphql-java:graphql-java-extended-scalars",
                "com.netflix.graphql.dgs:graphql-dgs",
                "com.netflix.graphql.dgs:graphql-dgs-client",
                "com.netflix.graphql.dgs:graphql-dgs-mocking",
                "com.netflix.graphql.dgs:graphql-dgs-platform",
                "com.netflix.graphql.dgs:graphql-dgs-subscription-types",
                "com.netflix.graphql.dgs:graphql-error-types",
                "org.springframework.boot:spring-boot-dependencies"
            ]
        },
        "com.graphql-java:graphql-java-extended-scalars": {
            "locked": "21.0",
            "transitive": [
                "com.netflix.graphql.dgs:graphql-dgs-platform"
            ]
        },
        "com.graphql-java:java-dataloader": {
            "locked": "3.2.2",
            "transitive": [
                "com.graphql-java:graphql-java",
                "com.netflix.graphql.dgs:graphql-dgs",
                "com.netflix.graphql.dgs:graphql-dgs-platform"
            ]
        },
        "com.jayway.jsonpath:json-path": {
            "locked": "2.9.0",
            "transitive": [
                "com.netflix.graphql.dgs:graphql-dgs",
                "com.netflix.graphql.dgs:graphql-dgs-client",
                "com.netflix.graphql.dgs:graphql-dgs-platform",
                "org.springframework.boot:spring-boot-dependencies",
                "org.springframework.boot:spring-boot-starter-test"
            ]
        },
        "com.netflix.graphql.dgs:graphql-dgs": {
            "project": true,
            "transitive": [
                "com.netflix.graphql.dgs:graphql-dgs-platform",
                "com.netflix.graphql.dgs:graphql-dgs-spring-boot-oss-autoconfigure",
                "com.netflix.graphql.dgs:graphql-dgs-spring-webmvc",
                "com.netflix.graphql.dgs:graphql-dgs-spring-webmvc-autoconfigure"
            ]
        },
        "com.netflix.graphql.dgs:graphql-dgs-client": {
            "project": true,
            "transitive": [
                "com.netflix.graphql.dgs:graphql-dgs-platform",
                "com.netflix.graphql.dgs:graphql-dgs-spring-boot-starter"
            ]
        },
        "com.netflix.graphql.dgs:graphql-dgs-mocking": {
            "project": true,
            "transitive": [
                "com.netflix.graphql.dgs:graphql-dgs",
                "com.netflix.graphql.dgs:graphql-dgs-platform"
            ]
        },
        "com.netflix.graphql.dgs:graphql-dgs-platform": {
            "project": true,
            "transitive": [
                "com.netflix.graphql.dgs:graphql-dgs",
                "com.netflix.graphql.dgs:graphql-dgs-client",
                "com.netflix.graphql.dgs:graphql-dgs-mocking",
                "com.netflix.graphql.dgs:graphql-dgs-spring-boot-oss-autoconfigure",
                "com.netflix.graphql.dgs:graphql-dgs-spring-boot-starter",
                "com.netflix.graphql.dgs:graphql-dgs-spring-webmvc",
                "com.netflix.graphql.dgs:graphql-dgs-spring-webmvc-autoconfigure",
                "com.netflix.graphql.dgs:graphql-dgs-subscription-types",
                "com.netflix.graphql.dgs:graphql-error-types"
            ]
        },
        "com.netflix.graphql.dgs:graphql-dgs-spring-boot-oss-autoconfigure": {
            "project": true,
            "transitive": [
                "com.netflix.graphql.dgs:graphql-dgs-platform",
                "com.netflix.graphql.dgs:graphql-dgs-spring-boot-starter"
            ]
        },
        "com.netflix.graphql.dgs:graphql-dgs-spring-boot-starter": {
            "project": true,
            "transitive": [
                "com.netflix.graphql.dgs:graphql-dgs-platform"
            ]
        },
        "com.netflix.graphql.dgs:graphql-dgs-spring-webmvc": {
            "project": true,
            "transitive": [
                "com.netflix.graphql.dgs:graphql-dgs-platform",
                "com.netflix.graphql.dgs:graphql-dgs-spring-boot-oss-autoconfigure",
                "com.netflix.graphql.dgs:graphql-dgs-spring-webmvc-autoconfigure"
            ]
        },
        "com.netflix.graphql.dgs:graphql-dgs-spring-webmvc-autoconfigure": {
            "project": true,
            "transitive": [
                "com.netflix.graphql.dgs:graphql-dgs-platform",
                "com.netflix.graphql.dgs:graphql-dgs-spring-boot-starter"
            ]
        },
        "com.netflix.graphql.dgs:graphql-dgs-subscription-types": {
            "project": true,
            "transitive": [
                "com.netflix.graphql.dgs:graphql-dgs-client",
                "com.netflix.graphql.dgs:graphql-dgs-platform"
            ]
        },
        "com.netflix.graphql.dgs:graphql-error-types": {
            "project": true,
            "transitive": [
                "com.netflix.graphql.dgs:graphql-dgs",
                "com.netflix.graphql.dgs:graphql-dgs-platform",
                "com.netflix.graphql.dgs:graphql-dgs-spring-boot-starter",
                "com.netflix.graphql.dgs:graphql-dgs-spring-webmvc"
            ]
        },
        "com.vaadin.external.google:android-json": {
            "locked": "0.0.20131108.vaadin1",
            "transitive": [
                "org.skyscreamer:jsonassert"
            ]
        },
        "dk.brics.automaton:automaton": {
            "locked": "1.11-8",
            "transitive": [
                "com.github.mifmif:generex"
            ]
        },
        "io.micrometer:micrometer-commons": {
            "locked": "1.12.3",
            "transitive": [
                "io.micrometer:micrometer-observation",
                "org.springframework.boot:spring-boot-dependencies"
            ]
        },
        "io.micrometer:micrometer-observation": {
            "locked": "1.12.3",
            "transitive": [
                "org.springframework.boot:spring-boot-dependencies",
                "org.springframework:spring-context",
                "org.springframework:spring-web"
            ]
        },
        "io.mockk:mockk": {
            "locked": "1.13.10"
        },
        "io.mockk:mockk-agent": {
            "locked": "1.13.10",
            "transitive": [
                "io.mockk:mockk-jvm"
            ]
        },
        "io.mockk:mockk-agent-api": {
            "locked": "1.13.10",
            "transitive": [
                "io.mockk:mockk-agent-jvm",
                "io.mockk:mockk-jvm"
            ]
        },
        "io.mockk:mockk-agent-api-jvm": {
            "locked": "1.13.10",
            "transitive": [
                "io.mockk:mockk-agent-api"
            ]
        },
        "io.mockk:mockk-agent-jvm": {
            "locked": "1.13.10",
            "transitive": [
                "io.mockk:mockk-agent"
            ]
        },
        "io.mockk:mockk-core": {
            "locked": "1.13.10",
            "transitive": [
                "io.mockk:mockk-agent-jvm",
                "io.mockk:mockk-dsl-jvm",
                "io.mockk:mockk-jvm"
            ]
        },
        "io.mockk:mockk-core-jvm": {
            "locked": "1.13.10",
            "transitive": [
                "io.mockk:mockk-core"
            ]
        },
        "io.mockk:mockk-dsl": {
            "locked": "1.13.10",
            "transitive": [
                "io.mockk:mockk-jvm"
            ]
        },
        "io.mockk:mockk-dsl-jvm": {
            "locked": "1.13.10",
            "transitive": [
                "io.mockk:mockk-dsl"
            ]
        },
        "io.mockk:mockk-jvm": {
            "locked": "1.13.10",
            "transitive": [
                "io.mockk:mockk"
            ]
        },
        "io.projectreactor:reactor-core": {
            "locked": "3.6.3",
            "transitive": [
                "com.netflix.graphql.dgs:graphql-dgs-client",
                "com.netflix.graphql.dgs:graphql-dgs-platform",
                "org.jetbrains.kotlinx:kotlinx-coroutines-reactor",
                "org.springframework.boot:spring-boot-dependencies"
            ]
        },
        "jakarta.activation:jakarta.activation-api": {
            "locked": "2.1.2",
            "transitive": [
                "jakarta.xml.bind:jakarta.xml.bind-api",
                "org.springframework.boot:spring-boot-dependencies"
            ]
        },
        "jakarta.annotation:jakarta.annotation-api": {
            "locked": "2.1.1",
            "transitive": [
                "org.springframework.boot:spring-boot-dependencies",
                "org.springframework.boot:spring-boot-starter",
                "org.springframework.boot:spring-boot-starter-tomcat"
            ]
        },
        "jakarta.servlet:jakarta.servlet-api": {
            "locked": "6.0.0",
            "transitive": [
                "com.netflix.graphql.dgs:graphql-dgs-spring-webmvc-autoconfigure",
                "org.springframework.boot:spring-boot-dependencies"
            ]
        },
        "jakarta.xml.bind:jakarta.xml.bind-api": {
            "locked": "4.0.1",
            "transitive": [
                "org.springframework.boot:spring-boot-dependencies",
                "org.springframework.boot:spring-boot-starter-test"
            ]
        },
        "junit:junit": {
            "locked": "4.13.2",
            "transitive": [
                "io.mockk:mockk-jvm",
                "org.springframework.boot:spring-boot-dependencies"
            ]
        },
        "net.bytebuddy:byte-buddy": {
            "locked": "1.14.12",
            "transitive": [
                "io.mockk:mockk-agent-jvm",
                "org.assertj:assertj-core",
                "org.mockito:mockito-core",
                "org.springframework.boot:spring-boot-dependencies"
            ]
        },
        "net.bytebuddy:byte-buddy-agent": {
            "locked": "1.14.12",
            "transitive": [
                "io.mockk:mockk-agent-jvm",
                "org.mockito:mockito-core",
                "org.springframework.boot:spring-boot-dependencies"
            ]
        },
        "net.datafaker:datafaker": {
            "locked": "2.1.0",
            "transitive": [
                "com.netflix.graphql.dgs:graphql-dgs-mocking"
            ]
        },
        "net.minidev:accessors-smart": {
            "locked": "2.5.0",
            "transitive": [
                "net.minidev:json-smart"
            ]
        },
        "net.minidev:json-smart": {
            "locked": "2.5.0",
            "transitive": [
                "com.jayway.jsonpath:json-path",
                "org.springframework.boot:spring-boot-dependencies",
                "org.springframework.boot:spring-boot-starter-test"
            ]
        },
        "net.sf.jopt-simple:jopt-simple": {
            "locked": "5.0.4",
            "transitive": [
                "org.openjdk.jmh:jmh-core"
            ]
        },
        "org.apache.commons:commons-lang3": {
            "locked": "3.13.0",
            "transitive": [
                "com.netflix.graphql.dgs:graphql-dgs-spring-boot-oss-autoconfigure",
                "org.springframework.boot:spring-boot-dependencies"
            ]
        },
        "org.apache.commons:commons-math3": {
            "locked": "3.6.1",
            "transitive": [
                "org.openjdk.jmh:jmh-core"
            ]
        },
        "org.apache.logging.log4j:log4j-api": {
            "locked": "2.23.1",
            "transitive": [
                "com.netflix.graphql.dgs:graphql-dgs-platform",
                "org.apache.logging.log4j:log4j-to-slf4j",
                "org.springframework.boot:spring-boot-dependencies"
            ]
        },
        "org.apache.logging.log4j:log4j-to-slf4j": {
            "locked": "2.23.1",
            "transitive": [
                "com.netflix.graphql.dgs:graphql-dgs-platform",
                "org.springframework.boot:spring-boot-dependencies",
                "org.springframework.boot:spring-boot-starter-logging"
            ]
        },
        "org.apache.tomcat.embed:tomcat-embed-core": {
            "locked": "10.1.19",
            "transitive": [
                "org.apache.tomcat.embed:tomcat-embed-websocket",
                "org.springframework.boot:spring-boot-dependencies",
                "org.springframework.boot:spring-boot-starter-tomcat"
            ]
        },
        "org.apache.tomcat.embed:tomcat-embed-el": {
            "locked": "10.1.19",
            "transitive": [
                "org.springframework.boot:spring-boot-dependencies",
                "org.springframework.boot:spring-boot-starter-tomcat"
            ]
        },
        "org.apache.tomcat.embed:tomcat-embed-websocket": {
            "locked": "10.1.19",
            "transitive": [
                "org.springframework.boot:spring-boot-dependencies",
                "org.springframework.boot:spring-boot-starter-tomcat"
            ]
        },
        "org.assertj:assertj-core": {
            "locked": "3.24.2",
            "transitive": [
                "org.springframework.boot:spring-boot-dependencies",
                "org.springframework.boot:spring-boot-starter-test"
            ]
        },
        "org.awaitility:awaitility": {
            "locked": "4.2.0",
            "transitive": [
                "org.springframework.boot:spring-boot-dependencies",
                "org.springframework.boot:spring-boot-starter-test"
            ]
        },
        "org.hamcrest:hamcrest": {
            "locked": "2.2",
            "transitive": [
                "org.awaitility:awaitility",
                "org.hamcrest:hamcrest-core",
                "org.springframework.boot:spring-boot-dependencies",
                "org.springframework.boot:spring-boot-starter-test"
            ]
        },
        "org.hamcrest:hamcrest-core": {
            "locked": "2.2",
            "transitive": [
                "junit:junit",
                "org.springframework.boot:spring-boot-dependencies"
            ]
        },
        "org.jetbrains.kotlin:kotlin-bom": {
            "locked": "1.9.23"
        },
        "org.jetbrains.kotlin:kotlin-reflect": {
            "locked": "1.9.23",
            "transitive": [
                "com.fasterxml.jackson.module:jackson-module-kotlin",
                "com.netflix.graphql.dgs:graphql-dgs",
                "com.netflix.graphql.dgs:graphql-dgs-spring-webmvc",
                "io.mockk:mockk-agent-jvm",
                "io.mockk:mockk-core-jvm",
                "io.mockk:mockk-dsl-jvm",
                "io.mockk:mockk-jvm",
                "org.jetbrains.kotlin:kotlin-bom",
                "org.springframework.boot:spring-boot-dependencies"
            ]
        },
        "org.jetbrains.kotlin:kotlin-stdlib": {
            "locked": "1.9.23",
            "transitive": [
                "com.netflix.graphql.dgs:graphql-dgs",
                "com.netflix.graphql.dgs:graphql-dgs-client",
                "com.netflix.graphql.dgs:graphql-dgs-mocking",
                "com.netflix.graphql.dgs:graphql-dgs-spring-boot-oss-autoconfigure",
                "com.netflix.graphql.dgs:graphql-dgs-spring-boot-starter",
                "com.netflix.graphql.dgs:graphql-dgs-spring-webmvc",
                "com.netflix.graphql.dgs:graphql-dgs-spring-webmvc-autoconfigure",
                "com.netflix.graphql.dgs:graphql-dgs-subscription-types",
                "com.netflix.graphql.dgs:graphql-error-types",
                "org.jetbrains.kotlin:kotlin-bom",
                "org.jetbrains.kotlin:kotlin-reflect",
                "org.jetbrains.kotlin:kotlin-stdlib-common",
                "org.jetbrains.kotlin:kotlin-stdlib-jdk7",
                "org.jetbrains.kotlin:kotlin-stdlib-jdk8",
                "org.springframework.boot:spring-boot-dependencies"
            ]
        },
        "org.jetbrains.kotlin:kotlin-stdlib-common": {
            "locked": "1.9.23",
            "transitive": [
                "io.mockk:mockk-agent-api-jvm",
                "io.mockk:mockk-agent-jvm",
                "io.mockk:mockk-core-jvm",
                "io.mockk:mockk-dsl-jvm",
                "io.mockk:mockk-jvm",
                "org.jetbrains.kotlin:kotlin-bom",
                "org.jetbrains.kotlin:kotlin-stdlib",
                "org.jetbrains.kotlinx:kotlinx-coroutines-core-jvm",
                "org.springframework.boot:spring-boot-dependencies"
            ]
        },
        "org.jetbrains.kotlin:kotlin-stdlib-jdk7": {
            "locked": "1.9.23",
            "transitive": [
                "org.jetbrains.kotlin:kotlin-bom",
                "org.jetbrains.kotlin:kotlin-stdlib",
                "org.jetbrains.kotlin:kotlin-stdlib-jdk8",
                "org.springframework.boot:spring-boot-dependencies"
            ]
        },
        "org.jetbrains.kotlin:kotlin-stdlib-jdk8": {
            "locked": "1.9.23",
            "transitive": [
                "io.mockk:mockk-agent-api-jvm",
                "io.mockk:mockk-agent-jvm",
                "io.mockk:mockk-core-jvm",
                "io.mockk:mockk-dsl-jvm",
                "io.mockk:mockk-jvm",
                "org.jetbrains.kotlin:kotlin-bom",
                "org.jetbrains.kotlin:kotlin-stdlib",
                "org.jetbrains.kotlinx:kotlinx-coroutines-core-jvm",
                "org.jetbrains.kotlinx:kotlinx-coroutines-reactive",
                "org.jetbrains.kotlinx:kotlinx-coroutines-reactor",
                "org.springframework.boot:spring-boot-dependencies"
            ]
        },
        "org.jetbrains.kotlinx:kotlinx-coroutines-bom": {
            "locked": "1.7.3",
            "transitive": [
                "io.mockk:mockk-dsl-jvm",
                "io.mockk:mockk-jvm",
                "org.jetbrains.kotlinx:kotlinx-coroutines-core-jvm",
                "org.jetbrains.kotlinx:kotlinx-coroutines-reactive",
                "org.jetbrains.kotlinx:kotlinx-coroutines-reactor"
            ]
        },
        "org.jetbrains.kotlinx:kotlinx-coroutines-core": {
            "locked": "1.7.3",
            "transitive": [
                "com.netflix.graphql.dgs:graphql-dgs",
                "io.mockk:mockk-dsl-jvm",
                "io.mockk:mockk-jvm",
                "org.jetbrains.kotlinx:kotlinx-coroutines-bom",
                "org.jetbrains.kotlinx:kotlinx-coroutines-reactive",
                "org.jetbrains.kotlinx:kotlinx-coroutines-reactor",
                "org.springframework.boot:spring-boot-dependencies"
            ]
        },
        "org.jetbrains.kotlinx:kotlinx-coroutines-core-jvm": {
            "locked": "1.7.3",
            "transitive": [
                "org.jetbrains.kotlinx:kotlinx-coroutines-bom",
                "org.jetbrains.kotlinx:kotlinx-coroutines-core",
                "org.springframework.boot:spring-boot-dependencies"
            ]
        },
        "org.jetbrains.kotlinx:kotlinx-coroutines-reactive": {
            "locked": "1.7.3",
            "transitive": [
                "org.jetbrains.kotlinx:kotlinx-coroutines-bom",
                "org.jetbrains.kotlinx:kotlinx-coroutines-reactor",
                "org.springframework.boot:spring-boot-dependencies"
            ]
        },
        "org.jetbrains.kotlinx:kotlinx-coroutines-reactor": {
            "locked": "1.7.3",
            "transitive": [
                "com.netflix.graphql.dgs:graphql-dgs",
                "org.jetbrains.kotlinx:kotlinx-coroutines-bom",
                "org.springframework.boot:spring-boot-dependencies"
            ]
        },
        "org.jetbrains:annotations": {
            "locked": "23.0.0",
            "transitive": [
                "com.netflix.graphql.dgs:graphql-dgs-client",
                "org.jetbrains.kotlin:kotlin-stdlib",
                "org.jetbrains.kotlinx:kotlinx-coroutines-core-jvm"
            ]
        },
        "org.junit.jupiter:junit-jupiter": {
            "locked": "5.10.2",
            "transitive": [
                "io.mockk:mockk-jvm",
                "org.junit:junit-bom",
                "org.springframework.boot:spring-boot-dependencies",
                "org.springframework.boot:spring-boot-starter-test"
            ]
        },
        "org.junit.jupiter:junit-jupiter-api": {
            "locked": "5.10.2",
            "transitive": [
                "org.junit.jupiter:junit-jupiter",
                "org.junit.jupiter:junit-jupiter-engine",
                "org.junit.jupiter:junit-jupiter-params",
                "org.junit:junit-bom",
                "org.mockito:mockito-junit-jupiter",
                "org.springframework.boot:spring-boot-dependencies"
            ]
        },
        "org.junit.jupiter:junit-jupiter-engine": {
            "locked": "5.10.2",
            "transitive": [
                "org.junit.jupiter:junit-jupiter",
                "org.junit:junit-bom",
                "org.springframework.boot:spring-boot-dependencies"
            ]
        },
        "org.junit.jupiter:junit-jupiter-params": {
            "locked": "5.10.2",
            "transitive": [
                "org.junit.jupiter:junit-jupiter",
                "org.junit:junit-bom",
                "org.springframework.boot:spring-boot-dependencies"
            ]
        },
        "org.junit.platform:junit-platform-commons": {
            "locked": "1.10.2",
            "transitive": [
                "org.junit.jupiter:junit-jupiter-api",
                "org.junit.platform:junit-platform-engine",
                "org.junit:junit-bom",
                "org.springframework.boot:spring-boot-dependencies"
            ]
        },
        "org.junit.platform:junit-platform-engine": {
            "locked": "1.10.2",
            "transitive": [
                "org.junit.jupiter:junit-jupiter-engine",
                "org.junit:junit-bom",
                "org.springframework.boot:spring-boot-dependencies"
            ]
        },
        "org.junit:junit-bom": {
            "locked": "5.10.2",
            "transitive": [
                "org.junit.jupiter:junit-jupiter",
                "org.junit.jupiter:junit-jupiter-api",
                "org.junit.jupiter:junit-jupiter-engine",
                "org.junit.jupiter:junit-jupiter-params",
                "org.junit.platform:junit-platform-commons",
                "org.junit.platform:junit-platform-engine"
            ]
        },
        "org.mockito:mockito-core": {
            "locked": "5.7.0",
            "transitive": [
                "org.mockito:mockito-junit-jupiter",
                "org.springframework.boot:spring-boot-dependencies",
                "org.springframework.boot:spring-boot-starter-test"
            ]
        },
        "org.mockito:mockito-junit-jupiter": {
            "locked": "5.7.0",
            "transitive": [
                "org.springframework.boot:spring-boot-dependencies",
                "org.springframework.boot:spring-boot-starter-test"
            ]
        },
        "org.objenesis:objenesis": {
            "locked": "3.3",
            "transitive": [
                "io.mockk:mockk-agent-jvm",
                "org.mockito:mockito-core"
            ]
        },
        "org.openjdk.jmh:jmh-core": {
            "locked": "1.37",
            "transitive": [
                "org.openjdk.jmh:jmh-generator-annprocess",
                "org.openjdk.jmh:jmh-generator-asm",
                "org.openjdk.jmh:jmh-generator-bytecode",
                "org.openjdk.jmh:jmh-generator-reflection"
            ]
        },
        "org.openjdk.jmh:jmh-generator-annprocess": {
            "locked": "1.37"
        },
        "org.openjdk.jmh:jmh-generator-asm": {
            "locked": "1.36",
            "transitive": [
                "org.openjdk.jmh:jmh-generator-bytecode"
            ]
        },
        "org.openjdk.jmh:jmh-generator-bytecode": {
            "locked": "1.36"
        },
        "org.openjdk.jmh:jmh-generator-reflection": {
            "locked": "1.36",
            "transitive": [
                "org.openjdk.jmh:jmh-generator-asm",
                "org.openjdk.jmh:jmh-generator-bytecode"
            ]
        },
        "org.opentest4j:opentest4j": {
            "locked": "1.3.0",
            "transitive": [
                "org.junit.jupiter:junit-jupiter-api",
                "org.junit.platform:junit-platform-engine"
            ]
        },
        "org.ow2.asm:asm": {
            "locked": "9.3",
            "transitive": [
                "net.minidev:accessors-smart",
                "org.openjdk.jmh:jmh-generator-asm"
            ]
        },
        "org.reactivestreams:reactive-streams": {
            "locked": "1.0.4",
            "transitive": [
                "com.graphql-java:graphql-java",
                "io.projectreactor:reactor-core",
                "org.jetbrains.kotlinx:kotlinx-coroutines-reactive",
                "org.springframework.boot:spring-boot-dependencies"
            ]
        },
        "org.skyscreamer:jsonassert": {
            "locked": "1.5.1",
            "transitive": [
                "org.springframework.boot:spring-boot-dependencies",
                "org.springframework.boot:spring-boot-starter-test"
            ]
        },
        "org.slf4j:jul-to-slf4j": {
            "locked": "2.0.12",
            "transitive": [
                "org.springframework.boot:spring-boot-dependencies",
                "org.springframework.boot:spring-boot-starter-logging"
            ]
        },
        "org.slf4j:slf4j-api": {
            "locked": "2.0.12",
            "transitive": [
                "ch.qos.logback:logback-classic",
                "com.apollographql.federation:federation-graphql-java-support",
                "com.graphql-java:graphql-java",
                "com.graphql-java:java-dataloader",
                "com.jayway.jsonpath:json-path",
                "com.netflix.graphql.dgs:graphql-dgs-mocking",
                "org.apache.logging.log4j:log4j-to-slf4j",
                "org.slf4j:jul-to-slf4j",
                "org.springframework.boot:spring-boot-dependencies"
            ]
        },
        "org.springframework.boot:spring-boot": {
            "locked": "3.2.3",
            "transitive": [
                "org.springframework.boot:spring-boot-autoconfigure",
                "org.springframework.boot:spring-boot-dependencies",
                "org.springframework.boot:spring-boot-starter",
                "org.springframework.boot:spring-boot-test",
                "org.springframework.boot:spring-boot-test-autoconfigure"
            ]
        },
        "org.springframework.boot:spring-boot-autoconfigure": {
            "locked": "3.2.3",
            "transitive": [
                "org.springframework.boot:spring-boot-dependencies",
                "org.springframework.boot:spring-boot-starter",
                "org.springframework.boot:spring-boot-test-autoconfigure"
            ]
        },
        "org.springframework.boot:spring-boot-dependencies": {
            "locked": "3.2.3"
        },
        "org.springframework.boot:spring-boot-starter": {
            "locked": "3.2.3",
            "transitive": [
                "com.netflix.graphql.dgs:graphql-dgs-spring-boot-oss-autoconfigure",
                "com.netflix.graphql.dgs:graphql-dgs-spring-webmvc-autoconfigure",
                "org.springframework.boot:spring-boot-dependencies",
                "org.springframework.boot:spring-boot-starter-json",
                "org.springframework.boot:spring-boot-starter-test",
                "org.springframework.boot:spring-boot-starter-web"
            ]
        },
        "org.springframework.boot:spring-boot-starter-json": {
            "locked": "3.2.3",
            "transitive": [
                "org.springframework.boot:spring-boot-dependencies",
                "org.springframework.boot:spring-boot-starter-web"
            ]
        },
        "org.springframework.boot:spring-boot-starter-logging": {
            "locked": "3.2.3",
            "transitive": [
                "org.springframework.boot:spring-boot-dependencies",
                "org.springframework.boot:spring-boot-starter"
            ]
        },
        "org.springframework.boot:spring-boot-starter-test": {
            "locked": "3.2.3",
            "transitive": [
                "org.springframework.boot:spring-boot-dependencies"
            ]
        },
        "org.springframework.boot:spring-boot-starter-tomcat": {
            "locked": "3.2.3",
            "transitive": [
                "org.springframework.boot:spring-boot-dependencies",
                "org.springframework.boot:spring-boot-starter-web"
            ]
        },
        "org.springframework.boot:spring-boot-starter-web": {
            "locked": "3.2.3",
            "transitive": [
                "com.netflix.graphql.dgs:graphql-dgs-spring-boot-starter",
                "org.springframework.boot:spring-boot-dependencies",
                "org.springframework.boot:spring-boot-starter-websocket"
            ]
        },
        "org.springframework.boot:spring-boot-starter-websocket": {
            "locked": "3.2.3",
            "transitive": [
                "com.netflix.graphql.dgs:graphql-dgs-spring-boot-starter",
                "org.springframework.boot:spring-boot-dependencies"
            ]
        },
        "org.springframework.boot:spring-boot-test": {
            "locked": "3.2.3",
            "transitive": [
                "org.springframework.boot:spring-boot-dependencies",
                "org.springframework.boot:spring-boot-starter-test",
                "org.springframework.boot:spring-boot-test-autoconfigure"
            ]
        },
        "org.springframework.boot:spring-boot-test-autoconfigure": {
            "locked": "3.2.3",
            "transitive": [
                "org.springframework.boot:spring-boot-dependencies",
                "org.springframework.boot:spring-boot-starter-test"
            ]
        },
        "org.springframework.cloud:spring-cloud-dependencies": {
<<<<<<< HEAD
            "locked": "2023.0.1-SNAPSHOT"
=======
            "locked": "2023.0.1"
>>>>>>> c9f3dd29
        },
        "org.springframework:spring-aop": {
            "locked": "6.1.4",
            "transitive": [
                "org.springframework.boot:spring-boot-dependencies",
                "org.springframework:spring-context",
                "org.springframework:spring-webmvc"
            ]
        },
        "org.springframework:spring-beans": {
            "locked": "6.1.4",
            "transitive": [
                "org.springframework.boot:spring-boot-dependencies",
                "org.springframework:spring-aop",
                "org.springframework:spring-context",
                "org.springframework:spring-messaging",
                "org.springframework:spring-web",
                "org.springframework:spring-webmvc"
            ]
        },
        "org.springframework:spring-context": {
            "locked": "6.1.4",
            "transitive": [
                "com.netflix.graphql.dgs:graphql-dgs",
                "org.springframework.boot:spring-boot",
                "org.springframework.boot:spring-boot-dependencies",
                "org.springframework:spring-webmvc",
                "org.springframework:spring-websocket"
            ]
        },
        "org.springframework:spring-core": {
            "locked": "6.1.4",
            "transitive": [
                "org.springframework.boot:spring-boot",
                "org.springframework.boot:spring-boot-dependencies",
                "org.springframework.boot:spring-boot-starter",
                "org.springframework.boot:spring-boot-starter-test",
                "org.springframework:spring-aop",
                "org.springframework:spring-beans",
                "org.springframework:spring-context",
                "org.springframework:spring-expression",
                "org.springframework:spring-messaging",
                "org.springframework:spring-test",
                "org.springframework:spring-web",
                "org.springframework:spring-webmvc",
                "org.springframework:spring-websocket"
            ]
        },
        "org.springframework:spring-expression": {
            "locked": "6.1.4",
            "transitive": [
                "org.springframework.boot:spring-boot-dependencies",
                "org.springframework:spring-context",
                "org.springframework:spring-webmvc"
            ]
        },
        "org.springframework:spring-jcl": {
            "locked": "6.1.4",
            "transitive": [
                "org.springframework.boot:spring-boot-dependencies",
                "org.springframework:spring-core"
            ]
        },
        "org.springframework:spring-messaging": {
            "locked": "6.1.4",
            "transitive": [
                "org.springframework.boot:spring-boot-dependencies",
                "org.springframework.boot:spring-boot-starter-websocket"
            ]
        },
        "org.springframework:spring-test": {
            "locked": "6.1.4",
            "transitive": [
                "org.springframework.boot:spring-boot-dependencies",
                "org.springframework.boot:spring-boot-starter-test"
            ]
        },
        "org.springframework:spring-web": {
            "locked": "6.1.4",
            "transitive": [
                "com.netflix.graphql.dgs:graphql-dgs",
                "com.netflix.graphql.dgs:graphql-dgs-client",
                "com.netflix.graphql.dgs:graphql-dgs-spring-boot-oss-autoconfigure",
                "com.netflix.graphql.dgs:graphql-dgs-spring-webmvc",
                "org.springframework.boot:spring-boot-dependencies",
                "org.springframework.boot:spring-boot-starter-json",
                "org.springframework.boot:spring-boot-starter-web",
                "org.springframework:spring-webmvc",
                "org.springframework:spring-websocket"
            ]
        },
        "org.springframework:spring-webmvc": {
            "locked": "6.1.4",
            "transitive": [
                "com.netflix.graphql.dgs:graphql-dgs-spring-webmvc-autoconfigure",
                "org.springframework.boot:spring-boot-dependencies",
                "org.springframework.boot:spring-boot-starter-web"
            ]
        },
        "org.springframework:spring-websocket": {
            "locked": "6.1.4",
            "transitive": [
                "com.netflix.graphql.dgs:graphql-dgs-subscription-types",
                "org.springframework.boot:spring-boot-dependencies",
                "org.springframework.boot:spring-boot-starter-websocket"
            ]
        },
        "org.xmlunit:xmlunit-core": {
            "locked": "2.9.1",
            "transitive": [
                "org.springframework.boot:spring-boot-dependencies",
                "org.springframework.boot:spring-boot-starter-test"
            ]
        },
        "org.yaml:snakeyaml": {
            "locked": "2.2",
            "transitive": [
                "net.datafaker:datafaker",
                "org.springframework.boot:spring-boot-dependencies",
                "org.springframework.boot:spring-boot-starter"
            ]
        }
    },
    "kotlinBuildToolsApiClasspath": {
        "com.fasterxml.jackson:jackson-bom": {
            "locked": "2.15.4"
        },
        "org.jetbrains.intellij.deps:trove4j": {
            "locked": "1.0.20200330",
            "transitive": [
                "org.jetbrains.kotlin:kotlin-compiler-embeddable"
            ]
        },
        "org.jetbrains.kotlin:kotlin-bom": {
            "locked": "1.9.23"
        },
        "org.jetbrains.kotlin:kotlin-build-common": {
            "locked": "1.9.23",
            "transitive": [
                "org.jetbrains.kotlin:kotlin-compiler-runner"
            ]
        },
        "org.jetbrains.kotlin:kotlin-build-tools-api": {
            "locked": "1.9.23",
            "transitive": [
                "org.jetbrains.kotlin:kotlin-build-tools-impl"
            ]
        },
        "org.jetbrains.kotlin:kotlin-build-tools-impl": {
            "locked": "1.9.23"
        },
        "org.jetbrains.kotlin:kotlin-compiler-embeddable": {
            "locked": "1.9.23",
            "transitive": [
                "org.jetbrains.kotlin:kotlin-bom",
                "org.jetbrains.kotlin:kotlin-build-tools-impl",
                "org.jetbrains.kotlin:kotlin-compiler-runner",
                "org.springframework.boot:spring-boot-dependencies"
            ]
        },
        "org.jetbrains.kotlin:kotlin-compiler-runner": {
            "locked": "1.9.23",
            "transitive": [
                "org.jetbrains.kotlin:kotlin-build-tools-impl"
            ]
        },
        "org.jetbrains.kotlin:kotlin-daemon-client": {
            "locked": "1.9.23",
            "transitive": [
                "org.jetbrains.kotlin:kotlin-bom",
                "org.jetbrains.kotlin:kotlin-compiler-runner",
                "org.springframework.boot:spring-boot-dependencies"
            ]
        },
        "org.jetbrains.kotlin:kotlin-daemon-embeddable": {
            "locked": "1.9.23",
            "transitive": [
                "org.jetbrains.kotlin:kotlin-compiler-embeddable"
            ]
        },
        "org.jetbrains.kotlin:kotlin-reflect": {
            "locked": "1.9.23",
            "transitive": [
                "org.jetbrains.kotlin:kotlin-bom",
                "org.jetbrains.kotlin:kotlin-compiler-embeddable",
                "org.springframework.boot:spring-boot-dependencies"
            ]
        },
        "org.jetbrains.kotlin:kotlin-script-runtime": {
            "locked": "1.9.23",
            "transitive": [
                "org.jetbrains.kotlin:kotlin-bom",
                "org.jetbrains.kotlin:kotlin-compiler-embeddable",
                "org.springframework.boot:spring-boot-dependencies"
            ]
        },
        "org.jetbrains.kotlin:kotlin-stdlib": {
            "locked": "1.9.23",
            "transitive": [
                "org.jetbrains.kotlin:kotlin-bom",
                "org.jetbrains.kotlin:kotlin-build-tools-impl",
                "org.jetbrains.kotlin:kotlin-compiler-embeddable",
                "org.springframework.boot:spring-boot-dependencies"
            ]
        },
        "org.jetbrains.kotlinx:kotlinx-coroutines-core-jvm": {
            "locked": "1.7.3",
            "transitive": [
                "org.jetbrains.kotlin:kotlin-compiler-runner",
                "org.springframework.boot:spring-boot-dependencies"
            ]
        },
        "org.jetbrains:annotations": {
            "locked": "13.0",
            "transitive": [
                "org.jetbrains.kotlin:kotlin-stdlib"
            ]
        },
        "org.springframework.boot:spring-boot-dependencies": {
            "locked": "3.2.3"
        },
        "org.springframework.cloud:spring-cloud-dependencies": {
<<<<<<< HEAD
            "locked": "2023.0.1-SNAPSHOT"
=======
            "locked": "2023.0.1"
>>>>>>> c9f3dd29
        }
    },
    "kotlinCompilerClasspath": {
        "com.fasterxml.jackson:jackson-bom": {
            "locked": "2.15.4"
        },
        "org.jetbrains.intellij.deps:trove4j": {
            "locked": "1.0.20200330",
            "transitive": [
                "org.jetbrains.kotlin:kotlin-compiler-embeddable"
            ]
        },
        "org.jetbrains.kotlin:kotlin-bom": {
            "locked": "1.9.23"
        },
        "org.jetbrains.kotlin:kotlin-compiler-embeddable": {
            "locked": "1.9.23",
            "transitive": [
                "org.jetbrains.kotlin:kotlin-bom",
                "org.springframework.boot:spring-boot-dependencies"
            ]
        },
        "org.jetbrains.kotlin:kotlin-daemon-embeddable": {
            "locked": "1.9.23",
            "transitive": [
                "org.jetbrains.kotlin:kotlin-compiler-embeddable"
            ]
        },
        "org.jetbrains.kotlin:kotlin-reflect": {
            "locked": "1.9.23",
            "transitive": [
                "org.jetbrains.kotlin:kotlin-bom",
                "org.jetbrains.kotlin:kotlin-compiler-embeddable",
                "org.springframework.boot:spring-boot-dependencies"
            ]
        },
        "org.jetbrains.kotlin:kotlin-script-runtime": {
            "locked": "1.9.23",
            "transitive": [
                "org.jetbrains.kotlin:kotlin-bom",
                "org.jetbrains.kotlin:kotlin-compiler-embeddable",
                "org.springframework.boot:spring-boot-dependencies"
            ]
        },
        "org.jetbrains.kotlin:kotlin-stdlib": {
            "locked": "1.9.23",
            "transitive": [
                "org.jetbrains.kotlin:kotlin-bom",
                "org.jetbrains.kotlin:kotlin-compiler-embeddable",
                "org.springframework.boot:spring-boot-dependencies"
            ]
        },
        "org.jetbrains:annotations": {
            "locked": "13.0",
            "transitive": [
                "org.jetbrains.kotlin:kotlin-stdlib"
            ]
        },
        "org.springframework.boot:spring-boot-dependencies": {
            "locked": "3.2.3"
        },
        "org.springframework.cloud:spring-cloud-dependencies": {
<<<<<<< HEAD
            "locked": "2023.0.1-SNAPSHOT"
=======
            "locked": "2023.0.1"
>>>>>>> c9f3dd29
        }
    },
    "kotlinCompilerPluginClasspath": {
        "com.fasterxml.jackson:jackson-bom": {
            "locked": "2.15.4"
        },
        "org.jetbrains.kotlin:kotlin-bom": {
            "locked": "1.9.23"
        },
        "org.springframework.boot:spring-boot-dependencies": {
            "locked": "3.2.3"
        },
        "org.springframework.cloud:spring-cloud-dependencies": {
<<<<<<< HEAD
            "locked": "2023.0.1-SNAPSHOT"
=======
            "locked": "2023.0.1"
>>>>>>> c9f3dd29
        }
    },
    "kotlinCompilerPluginClasspathJmh": {
        "com.fasterxml.jackson:jackson-bom": {
            "locked": "2.15.4"
        },
        "org.jetbrains.kotlin:kotlin-bom": {
            "locked": "1.9.23"
        },
        "org.jetbrains.kotlin:kotlin-script-runtime": {
            "locked": "1.9.23",
            "transitive": [
                "org.jetbrains.kotlin:kotlin-bom",
                "org.jetbrains.kotlin:kotlin-scripting-jvm",
                "org.springframework.boot:spring-boot-dependencies"
            ]
        },
        "org.jetbrains.kotlin:kotlin-scripting-common": {
            "locked": "1.9.23",
            "transitive": [
                "org.jetbrains.kotlin:kotlin-bom",
                "org.jetbrains.kotlin:kotlin-scripting-compiler-impl-embeddable",
                "org.jetbrains.kotlin:kotlin-scripting-jvm",
                "org.springframework.boot:spring-boot-dependencies"
            ]
        },
        "org.jetbrains.kotlin:kotlin-scripting-compiler-embeddable": {
            "locked": "1.9.23"
        },
        "org.jetbrains.kotlin:kotlin-scripting-compiler-impl-embeddable": {
            "locked": "1.9.23",
            "transitive": [
                "org.jetbrains.kotlin:kotlin-scripting-compiler-embeddable"
            ]
        },
        "org.jetbrains.kotlin:kotlin-scripting-jvm": {
            "locked": "1.9.23",
            "transitive": [
                "org.jetbrains.kotlin:kotlin-bom",
                "org.jetbrains.kotlin:kotlin-scripting-compiler-impl-embeddable",
                "org.springframework.boot:spring-boot-dependencies"
            ]
        },
        "org.jetbrains.kotlin:kotlin-stdlib": {
            "locked": "1.9.23",
            "transitive": [
                "org.jetbrains.kotlin:kotlin-bom",
                "org.jetbrains.kotlin:kotlin-scripting-common",
                "org.jetbrains.kotlin:kotlin-scripting-compiler-embeddable",
                "org.jetbrains.kotlin:kotlin-scripting-compiler-impl-embeddable",
                "org.jetbrains.kotlin:kotlin-scripting-jvm",
                "org.springframework.boot:spring-boot-dependencies"
            ]
        },
        "org.jetbrains:annotations": {
            "locked": "13.0",
            "transitive": [
                "org.jetbrains.kotlin:kotlin-stdlib"
            ]
        },
        "org.springframework.boot:spring-boot-dependencies": {
            "locked": "3.2.3"
        },
        "org.springframework.cloud:spring-cloud-dependencies": {
<<<<<<< HEAD
            "locked": "2023.0.1-SNAPSHOT"
=======
            "locked": "2023.0.1"
>>>>>>> c9f3dd29
        }
    },
    "kotlinCompilerPluginClasspathMain": {
        "com.fasterxml.jackson:jackson-bom": {
            "locked": "2.15.4"
        },
        "org.jetbrains.kotlin:kotlin-bom": {
            "locked": "1.9.23"
        },
        "org.jetbrains.kotlin:kotlin-script-runtime": {
            "locked": "1.9.23",
            "transitive": [
                "org.jetbrains.kotlin:kotlin-bom",
                "org.jetbrains.kotlin:kotlin-scripting-jvm",
                "org.springframework.boot:spring-boot-dependencies"
            ]
        },
        "org.jetbrains.kotlin:kotlin-scripting-common": {
            "locked": "1.9.23",
            "transitive": [
                "org.jetbrains.kotlin:kotlin-bom",
                "org.jetbrains.kotlin:kotlin-scripting-compiler-impl-embeddable",
                "org.jetbrains.kotlin:kotlin-scripting-jvm",
                "org.springframework.boot:spring-boot-dependencies"
            ]
        },
        "org.jetbrains.kotlin:kotlin-scripting-compiler-embeddable": {
            "locked": "1.9.23"
        },
        "org.jetbrains.kotlin:kotlin-scripting-compiler-impl-embeddable": {
            "locked": "1.9.23",
            "transitive": [
                "org.jetbrains.kotlin:kotlin-scripting-compiler-embeddable"
            ]
        },
        "org.jetbrains.kotlin:kotlin-scripting-jvm": {
            "locked": "1.9.23",
            "transitive": [
                "org.jetbrains.kotlin:kotlin-bom",
                "org.jetbrains.kotlin:kotlin-scripting-compiler-impl-embeddable",
                "org.springframework.boot:spring-boot-dependencies"
            ]
        },
        "org.jetbrains.kotlin:kotlin-stdlib": {
            "locked": "1.9.23",
            "transitive": [
                "org.jetbrains.kotlin:kotlin-bom",
                "org.jetbrains.kotlin:kotlin-scripting-common",
                "org.jetbrains.kotlin:kotlin-scripting-compiler-embeddable",
                "org.jetbrains.kotlin:kotlin-scripting-compiler-impl-embeddable",
                "org.jetbrains.kotlin:kotlin-scripting-jvm",
                "org.springframework.boot:spring-boot-dependencies"
            ]
        },
        "org.jetbrains:annotations": {
            "locked": "13.0",
            "transitive": [
                "org.jetbrains.kotlin:kotlin-stdlib"
            ]
        },
        "org.springframework.boot:spring-boot-dependencies": {
            "locked": "3.2.3"
        },
        "org.springframework.cloud:spring-cloud-dependencies": {
<<<<<<< HEAD
            "locked": "2023.0.1-SNAPSHOT"
=======
            "locked": "2023.0.1"
>>>>>>> c9f3dd29
        }
    },
    "kotlinCompilerPluginClasspathTest": {
        "com.fasterxml.jackson:jackson-bom": {
            "locked": "2.15.4"
        },
        "org.jetbrains.kotlin:kotlin-bom": {
            "locked": "1.9.23"
        },
        "org.jetbrains.kotlin:kotlin-script-runtime": {
            "locked": "1.9.23",
            "transitive": [
                "org.jetbrains.kotlin:kotlin-bom",
                "org.jetbrains.kotlin:kotlin-scripting-jvm",
                "org.springframework.boot:spring-boot-dependencies"
            ]
        },
        "org.jetbrains.kotlin:kotlin-scripting-common": {
            "locked": "1.9.23",
            "transitive": [
                "org.jetbrains.kotlin:kotlin-bom",
                "org.jetbrains.kotlin:kotlin-scripting-compiler-impl-embeddable",
                "org.jetbrains.kotlin:kotlin-scripting-jvm",
                "org.springframework.boot:spring-boot-dependencies"
            ]
        },
        "org.jetbrains.kotlin:kotlin-scripting-compiler-embeddable": {
            "locked": "1.9.23"
        },
        "org.jetbrains.kotlin:kotlin-scripting-compiler-impl-embeddable": {
            "locked": "1.9.23",
            "transitive": [
                "org.jetbrains.kotlin:kotlin-scripting-compiler-embeddable"
            ]
        },
        "org.jetbrains.kotlin:kotlin-scripting-jvm": {
            "locked": "1.9.23",
            "transitive": [
                "org.jetbrains.kotlin:kotlin-bom",
                "org.jetbrains.kotlin:kotlin-scripting-compiler-impl-embeddable",
                "org.springframework.boot:spring-boot-dependencies"
            ]
        },
        "org.jetbrains.kotlin:kotlin-stdlib": {
            "locked": "1.9.23",
            "transitive": [
                "org.jetbrains.kotlin:kotlin-bom",
                "org.jetbrains.kotlin:kotlin-scripting-common",
                "org.jetbrains.kotlin:kotlin-scripting-compiler-embeddable",
                "org.jetbrains.kotlin:kotlin-scripting-compiler-impl-embeddable",
                "org.jetbrains.kotlin:kotlin-scripting-jvm",
                "org.springframework.boot:spring-boot-dependencies"
            ]
        },
        "org.jetbrains:annotations": {
            "locked": "13.0",
            "transitive": [
                "org.jetbrains.kotlin:kotlin-stdlib"
            ]
        },
        "org.springframework.boot:spring-boot-dependencies": {
            "locked": "3.2.3"
        },
        "org.springframework.cloud:spring-cloud-dependencies": {
<<<<<<< HEAD
            "locked": "2023.0.1-SNAPSHOT"
=======
            "locked": "2023.0.1"
>>>>>>> c9f3dd29
        }
    },
    "kotlinKlibCommonizerClasspath": {
        "com.fasterxml.jackson:jackson-bom": {
            "locked": "2.15.4"
        },
        "org.jetbrains.intellij.deps:trove4j": {
            "locked": "1.0.20200330",
            "transitive": [
                "org.jetbrains.kotlin:kotlin-compiler-embeddable"
            ]
        },
        "org.jetbrains.kotlin:kotlin-bom": {
            "locked": "1.9.23"
        },
        "org.jetbrains.kotlin:kotlin-compiler-embeddable": {
            "locked": "1.9.23",
            "transitive": [
                "org.jetbrains.kotlin:kotlin-bom",
                "org.jetbrains.kotlin:kotlin-klib-commonizer-embeddable",
                "org.springframework.boot:spring-boot-dependencies"
            ]
        },
        "org.jetbrains.kotlin:kotlin-daemon-embeddable": {
            "locked": "1.9.23",
            "transitive": [
                "org.jetbrains.kotlin:kotlin-compiler-embeddable"
            ]
        },
        "org.jetbrains.kotlin:kotlin-klib-commonizer-embeddable": {
            "locked": "1.9.23"
        },
        "org.jetbrains.kotlin:kotlin-reflect": {
            "locked": "1.9.23",
            "transitive": [
                "org.jetbrains.kotlin:kotlin-bom",
                "org.jetbrains.kotlin:kotlin-compiler-embeddable",
                "org.springframework.boot:spring-boot-dependencies"
            ]
        },
        "org.jetbrains.kotlin:kotlin-script-runtime": {
            "locked": "1.9.23",
            "transitive": [
                "org.jetbrains.kotlin:kotlin-bom",
                "org.jetbrains.kotlin:kotlin-compiler-embeddable",
                "org.springframework.boot:spring-boot-dependencies"
            ]
        },
        "org.jetbrains.kotlin:kotlin-stdlib": {
            "locked": "1.9.23",
            "transitive": [
                "org.jetbrains.kotlin:kotlin-bom",
                "org.jetbrains.kotlin:kotlin-compiler-embeddable",
                "org.jetbrains.kotlin:kotlin-klib-commonizer-embeddable",
                "org.springframework.boot:spring-boot-dependencies"
            ]
        },
        "org.jetbrains:annotations": {
            "locked": "13.0",
            "transitive": [
                "org.jetbrains.kotlin:kotlin-stdlib"
            ]
        },
        "org.springframework.boot:spring-boot-dependencies": {
            "locked": "3.2.3"
        },
        "org.springframework.cloud:spring-cloud-dependencies": {
<<<<<<< HEAD
            "locked": "2023.0.1-SNAPSHOT"
=======
            "locked": "2023.0.1"
>>>>>>> c9f3dd29
        }
    },
    "kotlinNativeCompilerPluginClasspath": {
        "com.fasterxml.jackson:jackson-bom": {
            "locked": "2.15.4"
        },
        "org.jetbrains.kotlin:kotlin-bom": {
            "locked": "1.9.23"
        },
        "org.springframework.boot:spring-boot-dependencies": {
            "locked": "3.2.3"
        },
        "org.springframework.cloud:spring-cloud-dependencies": {
<<<<<<< HEAD
            "locked": "2023.0.1-SNAPSHOT"
=======
            "locked": "2023.0.1"
>>>>>>> c9f3dd29
        }
    },
    "nebulaRecommenderBom": {
        "com.fasterxml.jackson:jackson-bom": {
            "locked": "2.15.4"
        },
        "org.jetbrains.kotlin:kotlin-bom": {
            "locked": "1.9.23"
        },
        "org.springframework.boot:spring-boot-dependencies": {
            "locked": "3.2.3"
        },
        "org.springframework.cloud:spring-cloud-dependencies": {
<<<<<<< HEAD
            "locked": "2023.0.1-SNAPSHOT"
=======
            "locked": "2023.0.1"
>>>>>>> c9f3dd29
        }
    },
    "runtimeClasspath": {
        "com.apollographql.federation:federation-graphql-java-support": {
            "locked": "4.4.0",
            "transitive": [
                "com.netflix.graphql.dgs:graphql-dgs",
                "com.netflix.graphql.dgs:graphql-dgs-platform"
            ]
        },
        "com.fasterxml.jackson.core:jackson-annotations": {
            "locked": "2.15.4",
            "transitive": [
                "com.fasterxml.jackson.core:jackson-databind",
                "com.fasterxml.jackson.datatype:jackson-datatype-jsr310",
                "com.fasterxml.jackson.module:jackson-module-kotlin",
                "com.fasterxml.jackson:jackson-bom",
                "org.springframework.boot:spring-boot-dependencies"
            ]
        },
        "com.fasterxml.jackson.core:jackson-core": {
            "locked": "2.15.4",
            "transitive": [
                "com.fasterxml.jackson.core:jackson-databind",
                "com.fasterxml.jackson.datatype:jackson-datatype-jsr310",
                "com.fasterxml.jackson:jackson-bom",
                "org.springframework.boot:spring-boot-dependencies"
            ]
        },
        "com.fasterxml.jackson.core:jackson-databind": {
            "locked": "2.15.4",
            "transitive": [
                "com.fasterxml.jackson.datatype:jackson-datatype-jsr310",
                "com.fasterxml.jackson.module:jackson-module-kotlin",
                "com.fasterxml.jackson:jackson-bom",
                "org.springframework.boot:spring-boot-dependencies"
            ]
        },
        "com.fasterxml.jackson.datatype:jackson-datatype-jsr310": {
            "locked": "2.15.4",
            "transitive": [
                "com.fasterxml.jackson:jackson-bom",
                "com.netflix.graphql.dgs:graphql-dgs",
                "org.springframework.boot:spring-boot-dependencies"
            ]
        },
        "com.fasterxml.jackson.module:jackson-module-kotlin": {
            "locked": "2.15.4",
            "transitive": [
                "com.fasterxml.jackson:jackson-bom",
                "com.netflix.graphql.dgs:graphql-dgs",
                "org.springframework.boot:spring-boot-dependencies"
            ]
        },
        "com.fasterxml.jackson:jackson-bom": {
            "locked": "2.15.4",
            "transitive": [
                "com.fasterxml.jackson.core:jackson-annotations",
                "com.fasterxml.jackson.core:jackson-core",
                "com.fasterxml.jackson.core:jackson-databind",
                "com.fasterxml.jackson.datatype:jackson-datatype-jsr310",
                "com.fasterxml.jackson.module:jackson-module-kotlin"
            ]
        },
        "com.github.mifmif:generex": {
            "locked": "1.0.2",
            "transitive": [
                "net.datafaker:datafaker"
            ]
        },
        "com.google.protobuf:protobuf-java": {
            "locked": "3.25.2",
            "transitive": [
                "com.apollographql.federation:federation-graphql-java-support"
            ]
        },
        "com.graphql-java:graphql-java": {
            "locked": "21.5",
            "transitive": [
                "com.apollographql.federation:federation-graphql-java-support",
                "com.graphql-java:graphql-java-extended-scalars",
                "com.netflix.graphql.dgs:graphql-dgs",
                "com.netflix.graphql.dgs:graphql-dgs-mocking",
                "com.netflix.graphql.dgs:graphql-dgs-platform",
                "com.netflix.graphql.dgs:graphql-error-types",
                "org.springframework.boot:spring-boot-dependencies"
            ]
        },
        "com.graphql-java:graphql-java-extended-scalars": {
            "locked": "21.0",
            "transitive": [
                "com.netflix.graphql.dgs:graphql-dgs-platform"
            ]
        },
        "com.graphql-java:java-dataloader": {
            "locked": "3.2.2",
            "transitive": [
                "com.graphql-java:graphql-java",
                "com.netflix.graphql.dgs:graphql-dgs",
                "com.netflix.graphql.dgs:graphql-dgs-platform"
            ]
        },
        "com.jayway.jsonpath:json-path": {
            "locked": "2.9.0",
            "transitive": [
                "com.netflix.graphql.dgs:graphql-dgs",
                "com.netflix.graphql.dgs:graphql-dgs-platform",
                "org.springframework.boot:spring-boot-dependencies"
            ]
        },
        "com.netflix.graphql.dgs:graphql-dgs": {
            "project": true,
            "transitive": [
                "com.netflix.graphql.dgs:graphql-dgs-platform"
            ]
        },
        "com.netflix.graphql.dgs:graphql-dgs-mocking": {
            "project": true,
            "transitive": [
                "com.netflix.graphql.dgs:graphql-dgs",
                "com.netflix.graphql.dgs:graphql-dgs-platform"
            ]
        },
        "com.netflix.graphql.dgs:graphql-dgs-platform": {
            "project": true,
            "transitive": [
                "com.netflix.graphql.dgs:graphql-dgs",
                "com.netflix.graphql.dgs:graphql-dgs-mocking",
                "com.netflix.graphql.dgs:graphql-error-types"
            ]
        },
        "com.netflix.graphql.dgs:graphql-error-types": {
            "project": true,
            "transitive": [
                "com.netflix.graphql.dgs:graphql-dgs",
                "com.netflix.graphql.dgs:graphql-dgs-platform"
            ]
        },
        "dk.brics.automaton:automaton": {
            "locked": "1.11-8",
            "transitive": [
                "com.github.mifmif:generex"
            ]
        },
        "io.micrometer:micrometer-commons": {
            "locked": "1.12.3",
            "transitive": [
                "io.micrometer:micrometer-observation",
                "org.springframework.boot:spring-boot-dependencies"
            ]
        },
        "io.micrometer:micrometer-observation": {
            "locked": "1.12.3",
            "transitive": [
                "org.springframework.boot:spring-boot-dependencies",
                "org.springframework:spring-context",
                "org.springframework:spring-web"
            ]
        },
        "io.projectreactor:reactor-core": {
            "locked": "3.6.3",
            "transitive": [
                "com.netflix.graphql.dgs:graphql-dgs-platform",
                "org.jetbrains.kotlinx:kotlinx-coroutines-reactor",
                "org.springframework.boot:spring-boot-dependencies"
            ]
        },
        "net.datafaker:datafaker": {
            "locked": "2.1.0",
            "transitive": [
                "com.netflix.graphql.dgs:graphql-dgs-mocking"
            ]
        },
        "net.minidev:accessors-smart": {
            "locked": "2.5.0",
            "transitive": [
                "net.minidev:json-smart"
            ]
        },
        "net.minidev:json-smart": {
            "locked": "2.5.0",
            "transitive": [
                "com.jayway.jsonpath:json-path",
                "org.springframework.boot:spring-boot-dependencies"
            ]
        },
        "org.jetbrains.kotlin:kotlin-bom": {
            "locked": "1.9.23"
        },
        "org.jetbrains.kotlin:kotlin-reflect": {
            "locked": "1.9.23",
            "transitive": [
                "com.fasterxml.jackson.module:jackson-module-kotlin",
                "com.netflix.graphql.dgs:graphql-dgs",
                "org.jetbrains.kotlin:kotlin-bom",
                "org.springframework.boot:spring-boot-dependencies"
            ]
        },
        "org.jetbrains.kotlin:kotlin-stdlib": {
            "locked": "1.9.23",
            "transitive": [
                "com.netflix.graphql.dgs:graphql-dgs",
                "com.netflix.graphql.dgs:graphql-dgs-mocking",
                "com.netflix.graphql.dgs:graphql-error-types",
                "org.jetbrains.kotlin:kotlin-bom",
                "org.jetbrains.kotlin:kotlin-reflect",
                "org.jetbrains.kotlin:kotlin-stdlib-common",
                "org.jetbrains.kotlin:kotlin-stdlib-jdk7",
                "org.jetbrains.kotlin:kotlin-stdlib-jdk8",
                "org.springframework.boot:spring-boot-dependencies"
            ]
        },
        "org.jetbrains.kotlin:kotlin-stdlib-common": {
            "locked": "1.9.23",
            "transitive": [
                "org.jetbrains.kotlin:kotlin-bom",
                "org.jetbrains.kotlin:kotlin-stdlib",
                "org.jetbrains.kotlinx:kotlinx-coroutines-core-jvm",
                "org.springframework.boot:spring-boot-dependencies"
            ]
        },
        "org.jetbrains.kotlin:kotlin-stdlib-jdk7": {
            "locked": "1.9.23",
            "transitive": [
                "org.jetbrains.kotlin:kotlin-bom",
                "org.jetbrains.kotlin:kotlin-stdlib",
                "org.jetbrains.kotlin:kotlin-stdlib-jdk8",
                "org.springframework.boot:spring-boot-dependencies"
            ]
        },
        "org.jetbrains.kotlin:kotlin-stdlib-jdk8": {
            "locked": "1.9.23",
            "transitive": [
                "org.jetbrains.kotlin:kotlin-bom",
                "org.jetbrains.kotlin:kotlin-stdlib",
                "org.jetbrains.kotlinx:kotlinx-coroutines-core-jvm",
                "org.jetbrains.kotlinx:kotlinx-coroutines-reactive",
                "org.jetbrains.kotlinx:kotlinx-coroutines-reactor",
                "org.springframework.boot:spring-boot-dependencies"
            ]
        },
        "org.jetbrains.kotlinx:kotlinx-coroutines-bom": {
            "locked": "1.7.3",
            "transitive": [
                "org.jetbrains.kotlinx:kotlinx-coroutines-core-jvm",
                "org.jetbrains.kotlinx:kotlinx-coroutines-reactive",
                "org.jetbrains.kotlinx:kotlinx-coroutines-reactor"
            ]
        },
        "org.jetbrains.kotlinx:kotlinx-coroutines-core": {
            "locked": "1.7.3",
            "transitive": [
                "com.netflix.graphql.dgs:graphql-dgs",
                "org.jetbrains.kotlinx:kotlinx-coroutines-bom",
                "org.jetbrains.kotlinx:kotlinx-coroutines-reactive",
                "org.jetbrains.kotlinx:kotlinx-coroutines-reactor",
                "org.springframework.boot:spring-boot-dependencies"
            ]
        },
        "org.jetbrains.kotlinx:kotlinx-coroutines-core-jvm": {
            "locked": "1.7.3",
            "transitive": [
                "org.jetbrains.kotlinx:kotlinx-coroutines-bom",
                "org.jetbrains.kotlinx:kotlinx-coroutines-core",
                "org.springframework.boot:spring-boot-dependencies"
            ]
        },
        "org.jetbrains.kotlinx:kotlinx-coroutines-reactive": {
            "locked": "1.7.3",
            "transitive": [
                "org.jetbrains.kotlinx:kotlinx-coroutines-bom",
                "org.jetbrains.kotlinx:kotlinx-coroutines-reactor",
                "org.springframework.boot:spring-boot-dependencies"
            ]
        },
        "org.jetbrains.kotlinx:kotlinx-coroutines-reactor": {
            "locked": "1.7.3",
            "transitive": [
                "com.netflix.graphql.dgs:graphql-dgs",
                "org.jetbrains.kotlinx:kotlinx-coroutines-bom",
                "org.springframework.boot:spring-boot-dependencies"
            ]
        },
        "org.jetbrains:annotations": {
            "locked": "23.0.0",
            "transitive": [
                "org.jetbrains.kotlin:kotlin-stdlib",
                "org.jetbrains.kotlinx:kotlinx-coroutines-core-jvm"
            ]
        },
        "org.ow2.asm:asm": {
            "locked": "9.3",
            "transitive": [
                "net.minidev:accessors-smart"
            ]
        },
        "org.reactivestreams:reactive-streams": {
            "locked": "1.0.4",
            "transitive": [
                "com.graphql-java:graphql-java",
                "io.projectreactor:reactor-core",
                "org.jetbrains.kotlinx:kotlinx-coroutines-reactive",
                "org.springframework.boot:spring-boot-dependencies"
            ]
        },
        "org.slf4j:slf4j-api": {
            "locked": "2.0.12",
            "transitive": [
                "com.apollographql.federation:federation-graphql-java-support",
                "com.graphql-java:graphql-java",
                "com.graphql-java:java-dataloader",
                "com.jayway.jsonpath:json-path",
                "com.netflix.graphql.dgs:graphql-dgs-mocking",
                "org.springframework.boot:spring-boot-dependencies"
            ]
        },
        "org.springframework.boot:spring-boot": {
            "locked": "3.2.3",
            "transitive": [
                "org.springframework.boot:spring-boot-autoconfigure",
                "org.springframework.boot:spring-boot-dependencies"
            ]
        },
        "org.springframework.boot:spring-boot-autoconfigure": {
            "locked": "3.2.3",
            "transitive": [
                "org.springframework.boot:spring-boot-dependencies"
            ]
        },
        "org.springframework.boot:spring-boot-dependencies": {
            "locked": "3.2.3"
        },
        "org.springframework.cloud:spring-cloud-dependencies": {
<<<<<<< HEAD
            "locked": "2023.0.1-SNAPSHOT"
=======
            "locked": "2023.0.1"
>>>>>>> c9f3dd29
        },
        "org.springframework:spring-aop": {
            "locked": "6.1.4",
            "transitive": [
                "org.springframework.boot:spring-boot-dependencies",
                "org.springframework:spring-context"
            ]
        },
        "org.springframework:spring-beans": {
            "locked": "6.1.4",
            "transitive": [
                "org.springframework.boot:spring-boot-dependencies",
                "org.springframework:spring-aop",
                "org.springframework:spring-context",
                "org.springframework:spring-web"
            ]
        },
        "org.springframework:spring-context": {
            "locked": "6.1.4",
            "transitive": [
                "com.netflix.graphql.dgs:graphql-dgs",
                "org.springframework.boot:spring-boot",
                "org.springframework.boot:spring-boot-dependencies"
            ]
        },
        "org.springframework:spring-core": {
            "locked": "6.1.4",
            "transitive": [
                "org.springframework.boot:spring-boot",
                "org.springframework.boot:spring-boot-dependencies",
                "org.springframework:spring-aop",
                "org.springframework:spring-beans",
                "org.springframework:spring-context",
                "org.springframework:spring-expression",
                "org.springframework:spring-web"
            ]
        },
        "org.springframework:spring-expression": {
            "locked": "6.1.4",
            "transitive": [
                "org.springframework.boot:spring-boot-dependencies",
                "org.springframework:spring-context"
            ]
        },
        "org.springframework:spring-jcl": {
            "locked": "6.1.4",
            "transitive": [
                "org.springframework.boot:spring-boot-dependencies",
                "org.springframework:spring-core"
            ]
        },
        "org.springframework:spring-web": {
            "locked": "6.1.4",
            "transitive": [
                "com.netflix.graphql.dgs:graphql-dgs",
                "org.springframework.boot:spring-boot-dependencies"
            ]
        },
        "org.yaml:snakeyaml": {
            "locked": "2.2",
            "transitive": [
                "net.datafaker:datafaker",
                "org.springframework.boot:spring-boot-dependencies"
            ]
        }
    },
    "testAnnotationProcessor": {
        "com.fasterxml.jackson:jackson-bom": {
            "locked": "2.15.4"
        },
        "org.jetbrains.kotlin:kotlin-bom": {
            "locked": "1.9.23"
        },
        "org.springframework.boot:spring-boot-dependencies": {
            "locked": "3.2.3"
        },
        "org.springframework.cloud:spring-cloud-dependencies": {
<<<<<<< HEAD
            "locked": "2023.0.1-SNAPSHOT"
=======
            "locked": "2023.0.1"
>>>>>>> c9f3dd29
        }
    },
    "testCompileClasspath": {
        "ch.qos.logback:logback-classic": {
            "locked": "1.4.14",
            "transitive": [
                "org.springframework.boot:spring-boot-dependencies",
                "org.springframework.boot:spring-boot-starter-logging"
            ]
        },
        "ch.qos.logback:logback-core": {
            "locked": "1.4.14",
            "transitive": [
                "ch.qos.logback:logback-classic",
                "org.springframework.boot:spring-boot-dependencies"
            ]
        },
        "com.fasterxml.jackson.core:jackson-annotations": {
            "locked": "2.15.4",
            "transitive": [
                "com.fasterxml.jackson:jackson-bom",
                "com.netflix.graphql.dgs:graphql-dgs-client",
                "com.netflix.graphql.dgs:graphql-dgs-subscription-types",
                "org.springframework.boot:spring-boot-dependencies"
            ]
        },
        "com.fasterxml.jackson:jackson-bom": {
            "locked": "2.15.4",
            "transitive": [
                "com.fasterxml.jackson.core:jackson-annotations"
            ]
        },
        "com.graphql-java:graphql-java": {
            "locked": "21.5",
            "transitive": [
                "com.netflix.graphql.dgs:graphql-dgs",
                "com.netflix.graphql.dgs:graphql-dgs-mocking",
                "com.netflix.graphql.dgs:graphql-dgs-platform",
                "com.netflix.graphql.dgs:graphql-dgs-subscription-types",
                "com.netflix.graphql.dgs:graphql-error-types",
                "org.springframework.boot:spring-boot-dependencies"
            ]
        },
        "com.graphql-java:graphql-java-extended-scalars": {
            "locked": "21.0",
            "transitive": [
                "com.netflix.graphql.dgs:graphql-dgs-platform"
            ]
        },
        "com.graphql-java:java-dataloader": {
            "locked": "3.2.2",
            "transitive": [
                "com.graphql-java:graphql-java",
                "com.netflix.graphql.dgs:graphql-dgs",
                "com.netflix.graphql.dgs:graphql-dgs-platform"
            ]
        },
        "com.jayway.jsonpath:json-path": {
            "locked": "2.9.0",
            "transitive": [
                "com.netflix.graphql.dgs:graphql-dgs",
                "com.netflix.graphql.dgs:graphql-dgs-client",
                "com.netflix.graphql.dgs:graphql-dgs-platform",
                "org.springframework.boot:spring-boot-dependencies",
                "org.springframework.boot:spring-boot-starter-test"
            ]
        },
        "com.netflix.graphql.dgs:graphql-dgs": {
            "project": true,
            "transitive": [
                "com.netflix.graphql.dgs:graphql-dgs-platform",
                "com.netflix.graphql.dgs:graphql-dgs-spring-boot-oss-autoconfigure",
                "com.netflix.graphql.dgs:graphql-dgs-spring-webmvc",
                "com.netflix.graphql.dgs:graphql-dgs-spring-webmvc-autoconfigure"
            ]
        },
        "com.netflix.graphql.dgs:graphql-dgs-client": {
            "project": true,
            "transitive": [
                "com.netflix.graphql.dgs:graphql-dgs-platform",
                "com.netflix.graphql.dgs:graphql-dgs-spring-boot-starter"
            ]
        },
        "com.netflix.graphql.dgs:graphql-dgs-mocking": {
            "project": true,
            "transitive": [
                "com.netflix.graphql.dgs:graphql-dgs",
                "com.netflix.graphql.dgs:graphql-dgs-platform"
            ]
        },
        "com.netflix.graphql.dgs:graphql-dgs-platform": {
            "project": true,
            "transitive": [
                "com.netflix.graphql.dgs:graphql-dgs",
                "com.netflix.graphql.dgs:graphql-dgs-client",
                "com.netflix.graphql.dgs:graphql-dgs-mocking",
                "com.netflix.graphql.dgs:graphql-dgs-spring-boot-oss-autoconfigure",
                "com.netflix.graphql.dgs:graphql-dgs-spring-boot-starter",
                "com.netflix.graphql.dgs:graphql-dgs-spring-webmvc",
                "com.netflix.graphql.dgs:graphql-dgs-spring-webmvc-autoconfigure",
                "com.netflix.graphql.dgs:graphql-dgs-subscription-types",
                "com.netflix.graphql.dgs:graphql-error-types"
            ]
        },
        "com.netflix.graphql.dgs:graphql-dgs-spring-boot-oss-autoconfigure": {
            "project": true,
            "transitive": [
                "com.netflix.graphql.dgs:graphql-dgs-platform",
                "com.netflix.graphql.dgs:graphql-dgs-spring-boot-starter"
            ]
        },
        "com.netflix.graphql.dgs:graphql-dgs-spring-boot-starter": {
            "project": true,
            "transitive": [
                "com.netflix.graphql.dgs:graphql-dgs-platform"
            ]
        },
        "com.netflix.graphql.dgs:graphql-dgs-spring-webmvc": {
            "project": true,
            "transitive": [
                "com.netflix.graphql.dgs:graphql-dgs-platform",
                "com.netflix.graphql.dgs:graphql-dgs-spring-boot-oss-autoconfigure",
                "com.netflix.graphql.dgs:graphql-dgs-spring-webmvc-autoconfigure"
            ]
        },
        "com.netflix.graphql.dgs:graphql-dgs-spring-webmvc-autoconfigure": {
            "project": true,
            "transitive": [
                "com.netflix.graphql.dgs:graphql-dgs-platform",
                "com.netflix.graphql.dgs:graphql-dgs-spring-boot-starter"
            ]
        },
        "com.netflix.graphql.dgs:graphql-dgs-subscription-types": {
            "project": true,
            "transitive": [
                "com.netflix.graphql.dgs:graphql-dgs-client",
                "com.netflix.graphql.dgs:graphql-dgs-platform"
            ]
        },
        "com.netflix.graphql.dgs:graphql-error-types": {
            "project": true,
            "transitive": [
                "com.netflix.graphql.dgs:graphql-dgs",
                "com.netflix.graphql.dgs:graphql-dgs-platform",
                "com.netflix.graphql.dgs:graphql-dgs-spring-boot-starter",
                "com.netflix.graphql.dgs:graphql-dgs-spring-webmvc"
            ]
        },
        "com.vaadin.external.google:android-json": {
            "locked": "0.0.20131108.vaadin1",
            "transitive": [
                "org.skyscreamer:jsonassert"
            ]
        },
        "io.micrometer:micrometer-commons": {
            "locked": "1.12.3",
            "transitive": [
                "io.micrometer:micrometer-observation",
                "org.springframework.boot:spring-boot-dependencies"
            ]
        },
        "io.micrometer:micrometer-observation": {
            "locked": "1.12.3",
            "transitive": [
                "org.springframework.boot:spring-boot-dependencies",
                "org.springframework:spring-context"
            ]
        },
        "io.mockk:mockk": {
            "locked": "1.13.10"
        },
        "io.mockk:mockk-agent": {
            "locked": "1.13.10",
            "transitive": [
                "io.mockk:mockk-jvm"
            ]
        },
        "io.mockk:mockk-agent-api": {
            "locked": "1.13.10",
            "transitive": [
                "io.mockk:mockk-agent-jvm",
                "io.mockk:mockk-jvm"
            ]
        },
        "io.mockk:mockk-agent-api-jvm": {
            "locked": "1.13.10",
            "transitive": [
                "io.mockk:mockk-agent-api"
            ]
        },
        "io.mockk:mockk-agent-jvm": {
            "locked": "1.13.10",
            "transitive": [
                "io.mockk:mockk-agent"
            ]
        },
        "io.mockk:mockk-core": {
            "locked": "1.13.10",
            "transitive": [
                "io.mockk:mockk-jvm"
            ]
        },
        "io.mockk:mockk-core-jvm": {
            "locked": "1.13.10",
            "transitive": [
                "io.mockk:mockk-core"
            ]
        },
        "io.mockk:mockk-dsl": {
            "locked": "1.13.10",
            "transitive": [
                "io.mockk:mockk-jvm"
            ]
        },
        "io.mockk:mockk-dsl-jvm": {
            "locked": "1.13.10",
            "transitive": [
                "io.mockk:mockk-dsl"
            ]
        },
        "io.mockk:mockk-jvm": {
            "locked": "1.13.10",
            "transitive": [
                "io.mockk:mockk"
            ]
        },
        "io.projectreactor:reactor-core": {
            "locked": "3.6.3",
            "transitive": [
                "com.netflix.graphql.dgs:graphql-dgs-client",
                "com.netflix.graphql.dgs:graphql-dgs-platform",
                "org.springframework.boot:spring-boot-dependencies"
            ]
        },
        "jakarta.activation:jakarta.activation-api": {
            "locked": "2.1.2",
            "transitive": [
                "jakarta.xml.bind:jakarta.xml.bind-api",
                "org.springframework.boot:spring-boot-dependencies"
            ]
        },
        "jakarta.annotation:jakarta.annotation-api": {
            "locked": "2.1.1",
            "transitive": [
                "org.springframework.boot:spring-boot-dependencies",
                "org.springframework.boot:spring-boot-starter"
            ]
        },
        "jakarta.xml.bind:jakarta.xml.bind-api": {
            "locked": "4.0.1",
            "transitive": [
                "org.springframework.boot:spring-boot-dependencies",
                "org.springframework.boot:spring-boot-starter-test"
            ]
        },
        "net.bytebuddy:byte-buddy": {
            "locked": "1.14.12",
            "transitive": [
                "io.mockk:mockk-agent-jvm",
                "org.assertj:assertj-core",
                "org.mockito:mockito-core",
                "org.springframework.boot:spring-boot-dependencies"
            ]
        },
        "net.bytebuddy:byte-buddy-agent": {
            "locked": "1.14.12",
            "transitive": [
                "io.mockk:mockk-agent-jvm",
                "org.mockito:mockito-core",
                "org.springframework.boot:spring-boot-dependencies"
            ]
        },
        "net.minidev:accessors-smart": {
            "locked": "2.5.0",
            "transitive": [
                "net.minidev:json-smart"
            ]
        },
        "net.minidev:json-smart": {
            "locked": "2.5.0",
            "transitive": [
                "org.springframework.boot:spring-boot-dependencies",
                "org.springframework.boot:spring-boot-starter-test"
            ]
        },
        "org.apache.logging.log4j:log4j-api": {
            "locked": "2.23.1",
            "transitive": [
                "com.netflix.graphql.dgs:graphql-dgs-platform",
                "org.apache.logging.log4j:log4j-to-slf4j",
                "org.springframework.boot:spring-boot-dependencies"
            ]
        },
        "org.apache.logging.log4j:log4j-to-slf4j": {
            "locked": "2.23.1",
            "transitive": [
                "com.netflix.graphql.dgs:graphql-dgs-platform",
                "org.springframework.boot:spring-boot-dependencies",
                "org.springframework.boot:spring-boot-starter-logging"
            ]
        },
        "org.apiguardian:apiguardian-api": {
            "locked": "1.1.2",
            "transitive": [
                "org.junit.jupiter:junit-jupiter-api",
                "org.junit.jupiter:junit-jupiter-params",
                "org.junit.platform:junit-platform-commons"
            ]
        },
        "org.assertj:assertj-core": {
            "locked": "3.24.2",
            "transitive": [
                "org.springframework.boot:spring-boot-dependencies",
                "org.springframework.boot:spring-boot-starter-test"
            ]
        },
        "org.awaitility:awaitility": {
            "locked": "4.2.0",
            "transitive": [
                "org.springframework.boot:spring-boot-dependencies",
                "org.springframework.boot:spring-boot-starter-test"
            ]
        },
        "org.hamcrest:hamcrest": {
            "locked": "2.2",
            "transitive": [
                "org.awaitility:awaitility",
                "org.springframework.boot:spring-boot-dependencies",
                "org.springframework.boot:spring-boot-starter-test"
            ]
        },
        "org.jetbrains.kotlin:kotlin-bom": {
            "locked": "1.9.23"
        },
        "org.jetbrains.kotlin:kotlin-stdlib": {
            "locked": "1.9.23",
            "transitive": [
                "com.netflix.graphql.dgs:graphql-dgs",
                "com.netflix.graphql.dgs:graphql-dgs-client",
                "com.netflix.graphql.dgs:graphql-dgs-mocking",
                "com.netflix.graphql.dgs:graphql-dgs-spring-boot-oss-autoconfigure",
                "com.netflix.graphql.dgs:graphql-dgs-spring-boot-starter",
                "com.netflix.graphql.dgs:graphql-dgs-spring-webmvc",
                "com.netflix.graphql.dgs:graphql-dgs-spring-webmvc-autoconfigure",
                "com.netflix.graphql.dgs:graphql-dgs-subscription-types",
                "com.netflix.graphql.dgs:graphql-error-types",
                "org.jetbrains.kotlin:kotlin-bom",
                "org.jetbrains.kotlin:kotlin-stdlib-common",
                "org.jetbrains.kotlin:kotlin-stdlib-jdk7",
                "org.jetbrains.kotlin:kotlin-stdlib-jdk8",
                "org.springframework.boot:spring-boot-dependencies"
            ]
        },
        "org.jetbrains.kotlin:kotlin-stdlib-common": {
            "locked": "1.9.23",
            "transitive": [
                "io.mockk:mockk-agent-api-jvm",
                "io.mockk:mockk-agent-jvm",
                "io.mockk:mockk-core-jvm",
                "io.mockk:mockk-dsl-jvm",
                "io.mockk:mockk-jvm",
                "org.jetbrains.kotlin:kotlin-bom",
                "org.jetbrains.kotlin:kotlin-stdlib",
                "org.springframework.boot:spring-boot-dependencies"
            ]
        },
        "org.jetbrains.kotlin:kotlin-stdlib-jdk7": {
            "locked": "1.9.23",
            "transitive": [
                "org.jetbrains.kotlin:kotlin-bom",
                "org.jetbrains.kotlin:kotlin-stdlib",
                "org.jetbrains.kotlin:kotlin-stdlib-jdk8",
                "org.springframework.boot:spring-boot-dependencies"
            ]
        },
        "org.jetbrains.kotlin:kotlin-stdlib-jdk8": {
            "locked": "1.9.23",
            "transitive": [
                "io.mockk:mockk-agent-api-jvm",
                "io.mockk:mockk-agent-jvm",
                "io.mockk:mockk-core-jvm",
                "io.mockk:mockk-dsl-jvm",
                "io.mockk:mockk-jvm",
                "org.jetbrains.kotlin:kotlin-bom",
                "org.jetbrains.kotlin:kotlin-stdlib",
                "org.springframework.boot:spring-boot-dependencies"
            ]
        },
        "org.jetbrains:annotations": {
            "locked": "13.0",
            "transitive": [
                "org.jetbrains.kotlin:kotlin-stdlib"
            ]
        },
        "org.junit.jupiter:junit-jupiter": {
            "locked": "5.10.2",
            "transitive": [
                "org.junit:junit-bom",
                "org.springframework.boot:spring-boot-dependencies",
                "org.springframework.boot:spring-boot-starter-test"
            ]
        },
        "org.junit.jupiter:junit-jupiter-api": {
            "locked": "5.10.2",
            "transitive": [
                "org.junit.jupiter:junit-jupiter",
                "org.junit.jupiter:junit-jupiter-params",
                "org.junit:junit-bom",
                "org.springframework.boot:spring-boot-dependencies"
            ]
        },
        "org.junit.jupiter:junit-jupiter-params": {
            "locked": "5.10.2",
            "transitive": [
                "org.junit.jupiter:junit-jupiter",
                "org.junit:junit-bom",
                "org.springframework.boot:spring-boot-dependencies"
            ]
        },
        "org.junit.platform:junit-platform-commons": {
            "locked": "1.10.2",
            "transitive": [
                "org.junit.jupiter:junit-jupiter-api",
                "org.junit:junit-bom",
                "org.springframework.boot:spring-boot-dependencies"
            ]
        },
        "org.junit:junit-bom": {
            "locked": "5.10.2",
            "transitive": [
                "org.junit.jupiter:junit-jupiter",
                "org.junit.jupiter:junit-jupiter-api",
                "org.junit.jupiter:junit-jupiter-params",
                "org.junit.platform:junit-platform-commons"
            ]
        },
        "org.mockito:mockito-core": {
            "locked": "5.7.0",
            "transitive": [
                "org.mockito:mockito-junit-jupiter",
                "org.springframework.boot:spring-boot-dependencies",
                "org.springframework.boot:spring-boot-starter-test"
            ]
        },
        "org.mockito:mockito-junit-jupiter": {
            "locked": "5.7.0",
            "transitive": [
                "org.springframework.boot:spring-boot-dependencies",
                "org.springframework.boot:spring-boot-starter-test"
            ]
        },
        "org.objenesis:objenesis": {
            "locked": "3.3",
            "transitive": [
                "io.mockk:mockk-agent-jvm"
            ]
        },
        "org.opentest4j:opentest4j": {
            "locked": "1.3.0",
            "transitive": [
                "org.junit.jupiter:junit-jupiter-api"
            ]
        },
        "org.ow2.asm:asm": {
            "locked": "9.3",
            "transitive": [
                "net.minidev:accessors-smart"
            ]
        },
        "org.reactivestreams:reactive-streams": {
            "locked": "1.0.4",
            "transitive": [
                "com.graphql-java:graphql-java",
                "io.projectreactor:reactor-core",
                "org.springframework.boot:spring-boot-dependencies"
            ]
        },
        "org.skyscreamer:jsonassert": {
            "locked": "1.5.1",
            "transitive": [
                "org.springframework.boot:spring-boot-dependencies",
                "org.springframework.boot:spring-boot-starter-test"
            ]
        },
        "org.slf4j:jul-to-slf4j": {
            "locked": "2.0.12",
            "transitive": [
                "org.springframework.boot:spring-boot-dependencies",
                "org.springframework.boot:spring-boot-starter-logging"
            ]
        },
        "org.slf4j:slf4j-api": {
            "locked": "2.0.12",
            "transitive": [
                "ch.qos.logback:logback-classic",
                "com.graphql-java:java-dataloader",
                "org.apache.logging.log4j:log4j-to-slf4j",
                "org.slf4j:jul-to-slf4j",
                "org.springframework.boot:spring-boot-dependencies"
            ]
        },
        "org.springframework.boot:spring-boot": {
            "locked": "3.2.3",
            "transitive": [
                "org.springframework.boot:spring-boot-autoconfigure",
                "org.springframework.boot:spring-boot-dependencies",
                "org.springframework.boot:spring-boot-starter",
                "org.springframework.boot:spring-boot-test",
                "org.springframework.boot:spring-boot-test-autoconfigure"
            ]
        },
        "org.springframework.boot:spring-boot-autoconfigure": {
            "locked": "3.2.3",
            "transitive": [
                "org.springframework.boot:spring-boot-dependencies",
                "org.springframework.boot:spring-boot-starter",
                "org.springframework.boot:spring-boot-test-autoconfigure"
            ]
        },
        "org.springframework.boot:spring-boot-dependencies": {
            "locked": "3.2.3"
        },
        "org.springframework.boot:spring-boot-starter": {
            "locked": "3.2.3",
            "transitive": [
                "org.springframework.boot:spring-boot-dependencies",
                "org.springframework.boot:spring-boot-starter-test"
            ]
        },
        "org.springframework.boot:spring-boot-starter-logging": {
            "locked": "3.2.3",
            "transitive": [
                "org.springframework.boot:spring-boot-dependencies",
                "org.springframework.boot:spring-boot-starter"
            ]
        },
        "org.springframework.boot:spring-boot-starter-test": {
            "locked": "3.2.3",
            "transitive": [
                "org.springframework.boot:spring-boot-dependencies"
            ]
        },
        "org.springframework.boot:spring-boot-test": {
            "locked": "3.2.3",
            "transitive": [
                "org.springframework.boot:spring-boot-dependencies",
                "org.springframework.boot:spring-boot-starter-test",
                "org.springframework.boot:spring-boot-test-autoconfigure"
            ]
        },
        "org.springframework.boot:spring-boot-test-autoconfigure": {
            "locked": "3.2.3",
            "transitive": [
                "org.springframework.boot:spring-boot-dependencies",
                "org.springframework.boot:spring-boot-starter-test"
            ]
        },
        "org.springframework.cloud:spring-cloud-dependencies": {
<<<<<<< HEAD
            "locked": "2023.0.1-SNAPSHOT"
=======
            "locked": "2023.0.1"
>>>>>>> c9f3dd29
        },
        "org.springframework:spring-aop": {
            "locked": "6.1.4",
            "transitive": [
                "org.springframework.boot:spring-boot-dependencies",
                "org.springframework:spring-context"
            ]
        },
        "org.springframework:spring-beans": {
            "locked": "6.1.4",
            "transitive": [
                "org.springframework.boot:spring-boot-dependencies",
                "org.springframework:spring-aop",
                "org.springframework:spring-context"
            ]
        },
        "org.springframework:spring-context": {
            "locked": "6.1.4",
            "transitive": [
                "org.springframework.boot:spring-boot",
                "org.springframework.boot:spring-boot-dependencies"
            ]
        },
        "org.springframework:spring-core": {
            "locked": "6.1.4",
            "transitive": [
                "org.springframework.boot:spring-boot",
                "org.springframework.boot:spring-boot-dependencies",
                "org.springframework.boot:spring-boot-starter",
                "org.springframework.boot:spring-boot-starter-test",
                "org.springframework:spring-aop",
                "org.springframework:spring-beans",
                "org.springframework:spring-context",
                "org.springframework:spring-expression",
                "org.springframework:spring-test"
            ]
        },
        "org.springframework:spring-expression": {
            "locked": "6.1.4",
            "transitive": [
                "org.springframework.boot:spring-boot-dependencies",
                "org.springframework:spring-context"
            ]
        },
        "org.springframework:spring-jcl": {
            "locked": "6.1.4",
            "transitive": [
                "org.springframework.boot:spring-boot-dependencies",
                "org.springframework:spring-core"
            ]
        },
        "org.springframework:spring-test": {
            "locked": "6.1.4",
            "transitive": [
                "org.springframework.boot:spring-boot-dependencies",
                "org.springframework.boot:spring-boot-starter-test"
            ]
        },
        "org.xmlunit:xmlunit-core": {
            "locked": "2.9.1",
            "transitive": [
                "org.springframework.boot:spring-boot-dependencies",
                "org.springframework.boot:spring-boot-starter-test"
            ]
        },
        "org.yaml:snakeyaml": {
            "locked": "2.2",
            "transitive": [
                "org.springframework.boot:spring-boot-dependencies",
                "org.springframework.boot:spring-boot-starter"
            ]
        }
    },
    "testRuntimeClasspath": {
        "ch.qos.logback:logback-classic": {
            "locked": "1.4.14",
            "transitive": [
                "org.springframework.boot:spring-boot-dependencies",
                "org.springframework.boot:spring-boot-starter-logging"
            ]
        },
        "ch.qos.logback:logback-core": {
            "locked": "1.4.14",
            "transitive": [
                "ch.qos.logback:logback-classic",
                "org.springframework.boot:spring-boot-dependencies"
            ]
        },
        "com.apollographql.federation:federation-graphql-java-support": {
            "locked": "4.4.0",
            "transitive": [
                "com.netflix.graphql.dgs:graphql-dgs",
                "com.netflix.graphql.dgs:graphql-dgs-platform"
            ]
        },
        "com.fasterxml.jackson.core:jackson-annotations": {
            "locked": "2.15.4",
            "transitive": [
                "com.fasterxml.jackson.core:jackson-databind",
                "com.fasterxml.jackson.datatype:jackson-datatype-jsr310",
                "com.fasterxml.jackson.module:jackson-module-kotlin",
                "com.fasterxml.jackson:jackson-bom",
                "com.netflix.graphql.dgs:graphql-dgs-client",
                "com.netflix.graphql.dgs:graphql-dgs-subscription-types",
                "org.springframework.boot:spring-boot-dependencies"
            ]
        },
        "com.fasterxml.jackson.core:jackson-core": {
            "locked": "2.15.4",
            "transitive": [
                "com.fasterxml.jackson.core:jackson-databind",
                "com.fasterxml.jackson.datatype:jackson-datatype-jdk8",
                "com.fasterxml.jackson.datatype:jackson-datatype-jsr310",
                "com.fasterxml.jackson.module:jackson-module-parameter-names",
                "com.fasterxml.jackson:jackson-bom",
                "org.springframework.boot:spring-boot-dependencies"
            ]
        },
        "com.fasterxml.jackson.core:jackson-databind": {
            "locked": "2.15.4",
            "transitive": [
                "com.fasterxml.jackson.datatype:jackson-datatype-jdk8",
                "com.fasterxml.jackson.datatype:jackson-datatype-jsr310",
                "com.fasterxml.jackson.module:jackson-module-kotlin",
                "com.fasterxml.jackson.module:jackson-module-parameter-names",
                "com.fasterxml.jackson:jackson-bom",
                "org.springframework.boot:spring-boot-dependencies",
                "org.springframework.boot:spring-boot-starter-json"
            ]
        },
        "com.fasterxml.jackson.datatype:jackson-datatype-jdk8": {
            "locked": "2.15.4",
            "transitive": [
                "com.fasterxml.jackson:jackson-bom",
                "com.netflix.graphql.dgs:graphql-dgs-client",
                "org.springframework.boot:spring-boot-dependencies",
                "org.springframework.boot:spring-boot-starter-json"
            ]
        },
        "com.fasterxml.jackson.datatype:jackson-datatype-jsr310": {
            "locked": "2.15.4",
            "transitive": [
                "com.fasterxml.jackson:jackson-bom",
                "com.netflix.graphql.dgs:graphql-dgs",
                "com.netflix.graphql.dgs:graphql-dgs-client",
                "com.netflix.graphql.dgs:graphql-dgs-spring-webmvc-autoconfigure",
                "org.springframework.boot:spring-boot-dependencies",
                "org.springframework.boot:spring-boot-starter-json"
            ]
        },
        "com.fasterxml.jackson.module:jackson-module-kotlin": {
            "locked": "2.15.4",
            "transitive": [
                "com.fasterxml.jackson:jackson-bom",
                "com.netflix.graphql.dgs:graphql-dgs",
                "com.netflix.graphql.dgs:graphql-dgs-client",
                "com.netflix.graphql.dgs:graphql-dgs-spring-webmvc",
                "com.netflix.graphql.dgs:graphql-dgs-spring-webmvc-autoconfigure",
                "org.springframework.boot:spring-boot-dependencies"
            ]
        },
        "com.fasterxml.jackson.module:jackson-module-parameter-names": {
            "locked": "2.15.4",
            "transitive": [
                "com.fasterxml.jackson:jackson-bom",
                "com.netflix.graphql.dgs:graphql-dgs-client",
                "org.springframework.boot:spring-boot-dependencies",
                "org.springframework.boot:spring-boot-starter-json"
            ]
        },
        "com.fasterxml.jackson:jackson-bom": {
            "locked": "2.15.4",
            "transitive": [
                "com.fasterxml.jackson.core:jackson-annotations",
                "com.fasterxml.jackson.core:jackson-core",
                "com.fasterxml.jackson.core:jackson-databind",
                "com.fasterxml.jackson.datatype:jackson-datatype-jdk8",
                "com.fasterxml.jackson.datatype:jackson-datatype-jsr310",
                "com.fasterxml.jackson.module:jackson-module-kotlin",
                "com.fasterxml.jackson.module:jackson-module-parameter-names"
            ]
        },
        "com.github.mifmif:generex": {
            "locked": "1.0.2",
            "transitive": [
                "net.datafaker:datafaker"
            ]
        },
        "com.google.protobuf:protobuf-java": {
            "locked": "3.25.2",
            "transitive": [
                "com.apollographql.federation:federation-graphql-java-support"
            ]
        },
        "com.graphql-java:graphql-java": {
            "locked": "21.5",
            "transitive": [
                "com.apollographql.federation:federation-graphql-java-support",
                "com.graphql-java:graphql-java-extended-scalars",
                "com.netflix.graphql.dgs:graphql-dgs",
                "com.netflix.graphql.dgs:graphql-dgs-client",
                "com.netflix.graphql.dgs:graphql-dgs-mocking",
                "com.netflix.graphql.dgs:graphql-dgs-platform",
                "com.netflix.graphql.dgs:graphql-dgs-subscription-types",
                "com.netflix.graphql.dgs:graphql-error-types",
                "org.springframework.boot:spring-boot-dependencies"
            ]
        },
        "com.graphql-java:graphql-java-extended-scalars": {
            "locked": "21.0",
            "transitive": [
                "com.netflix.graphql.dgs:graphql-dgs-platform"
            ]
        },
        "com.graphql-java:java-dataloader": {
            "locked": "3.2.2",
            "transitive": [
                "com.graphql-java:graphql-java",
                "com.netflix.graphql.dgs:graphql-dgs",
                "com.netflix.graphql.dgs:graphql-dgs-platform"
            ]
        },
        "com.jayway.jsonpath:json-path": {
            "locked": "2.9.0",
            "transitive": [
                "com.netflix.graphql.dgs:graphql-dgs",
                "com.netflix.graphql.dgs:graphql-dgs-client",
                "com.netflix.graphql.dgs:graphql-dgs-platform",
                "org.springframework.boot:spring-boot-dependencies",
                "org.springframework.boot:spring-boot-starter-test"
            ]
        },
        "com.netflix.graphql.dgs:graphql-dgs": {
            "project": true,
            "transitive": [
                "com.netflix.graphql.dgs:graphql-dgs-platform",
                "com.netflix.graphql.dgs:graphql-dgs-spring-boot-oss-autoconfigure",
                "com.netflix.graphql.dgs:graphql-dgs-spring-webmvc",
                "com.netflix.graphql.dgs:graphql-dgs-spring-webmvc-autoconfigure"
            ]
        },
        "com.netflix.graphql.dgs:graphql-dgs-client": {
            "project": true,
            "transitive": [
                "com.netflix.graphql.dgs:graphql-dgs-platform",
                "com.netflix.graphql.dgs:graphql-dgs-spring-boot-starter"
            ]
        },
        "com.netflix.graphql.dgs:graphql-dgs-mocking": {
            "project": true,
            "transitive": [
                "com.netflix.graphql.dgs:graphql-dgs",
                "com.netflix.graphql.dgs:graphql-dgs-platform"
            ]
        },
        "com.netflix.graphql.dgs:graphql-dgs-platform": {
            "project": true,
            "transitive": [
                "com.netflix.graphql.dgs:graphql-dgs",
                "com.netflix.graphql.dgs:graphql-dgs-client",
                "com.netflix.graphql.dgs:graphql-dgs-mocking",
                "com.netflix.graphql.dgs:graphql-dgs-spring-boot-oss-autoconfigure",
                "com.netflix.graphql.dgs:graphql-dgs-spring-boot-starter",
                "com.netflix.graphql.dgs:graphql-dgs-spring-webmvc",
                "com.netflix.graphql.dgs:graphql-dgs-spring-webmvc-autoconfigure",
                "com.netflix.graphql.dgs:graphql-dgs-subscription-types",
                "com.netflix.graphql.dgs:graphql-error-types"
            ]
        },
        "com.netflix.graphql.dgs:graphql-dgs-spring-boot-oss-autoconfigure": {
            "project": true,
            "transitive": [
                "com.netflix.graphql.dgs:graphql-dgs-platform",
                "com.netflix.graphql.dgs:graphql-dgs-spring-boot-starter"
            ]
        },
        "com.netflix.graphql.dgs:graphql-dgs-spring-boot-starter": {
            "project": true,
            "transitive": [
                "com.netflix.graphql.dgs:graphql-dgs-platform"
            ]
        },
        "com.netflix.graphql.dgs:graphql-dgs-spring-webmvc": {
            "project": true,
            "transitive": [
                "com.netflix.graphql.dgs:graphql-dgs-platform",
                "com.netflix.graphql.dgs:graphql-dgs-spring-boot-oss-autoconfigure",
                "com.netflix.graphql.dgs:graphql-dgs-spring-webmvc-autoconfigure"
            ]
        },
        "com.netflix.graphql.dgs:graphql-dgs-spring-webmvc-autoconfigure": {
            "project": true,
            "transitive": [
                "com.netflix.graphql.dgs:graphql-dgs-platform",
                "com.netflix.graphql.dgs:graphql-dgs-spring-boot-starter"
            ]
        },
        "com.netflix.graphql.dgs:graphql-dgs-subscription-types": {
            "project": true,
            "transitive": [
                "com.netflix.graphql.dgs:graphql-dgs-client",
                "com.netflix.graphql.dgs:graphql-dgs-platform"
            ]
        },
        "com.netflix.graphql.dgs:graphql-error-types": {
            "project": true,
            "transitive": [
                "com.netflix.graphql.dgs:graphql-dgs",
                "com.netflix.graphql.dgs:graphql-dgs-platform",
                "com.netflix.graphql.dgs:graphql-dgs-spring-boot-starter",
                "com.netflix.graphql.dgs:graphql-dgs-spring-webmvc"
            ]
        },
        "com.vaadin.external.google:android-json": {
            "locked": "0.0.20131108.vaadin1",
            "transitive": [
                "org.skyscreamer:jsonassert"
            ]
        },
        "dk.brics.automaton:automaton": {
            "locked": "1.11-8",
            "transitive": [
                "com.github.mifmif:generex"
            ]
        },
        "io.micrometer:micrometer-commons": {
            "locked": "1.12.3",
            "transitive": [
                "io.micrometer:micrometer-observation",
                "org.springframework.boot:spring-boot-dependencies"
            ]
        },
        "io.micrometer:micrometer-observation": {
            "locked": "1.12.3",
            "transitive": [
                "org.springframework.boot:spring-boot-dependencies",
                "org.springframework:spring-context",
                "org.springframework:spring-web"
            ]
        },
        "io.mockk:mockk": {
            "locked": "1.13.10"
        },
        "io.mockk:mockk-agent": {
            "locked": "1.13.10",
            "transitive": [
                "io.mockk:mockk-jvm"
            ]
        },
        "io.mockk:mockk-agent-api": {
            "locked": "1.13.10",
            "transitive": [
                "io.mockk:mockk-agent-jvm",
                "io.mockk:mockk-jvm"
            ]
        },
        "io.mockk:mockk-agent-api-jvm": {
            "locked": "1.13.10",
            "transitive": [
                "io.mockk:mockk-agent-api"
            ]
        },
        "io.mockk:mockk-agent-jvm": {
            "locked": "1.13.10",
            "transitive": [
                "io.mockk:mockk-agent"
            ]
        },
        "io.mockk:mockk-core": {
            "locked": "1.13.10",
            "transitive": [
                "io.mockk:mockk-agent-jvm",
                "io.mockk:mockk-dsl-jvm",
                "io.mockk:mockk-jvm"
            ]
        },
        "io.mockk:mockk-core-jvm": {
            "locked": "1.13.10",
            "transitive": [
                "io.mockk:mockk-core"
            ]
        },
        "io.mockk:mockk-dsl": {
            "locked": "1.13.10",
            "transitive": [
                "io.mockk:mockk-jvm"
            ]
        },
        "io.mockk:mockk-dsl-jvm": {
            "locked": "1.13.10",
            "transitive": [
                "io.mockk:mockk-dsl"
            ]
        },
        "io.mockk:mockk-jvm": {
            "locked": "1.13.10",
            "transitive": [
                "io.mockk:mockk"
            ]
        },
        "io.projectreactor:reactor-core": {
            "locked": "3.6.3",
            "transitive": [
                "com.netflix.graphql.dgs:graphql-dgs-client",
                "com.netflix.graphql.dgs:graphql-dgs-platform",
                "org.jetbrains.kotlinx:kotlinx-coroutines-reactor",
                "org.springframework.boot:spring-boot-dependencies"
            ]
        },
        "jakarta.activation:jakarta.activation-api": {
            "locked": "2.1.2",
            "transitive": [
                "jakarta.xml.bind:jakarta.xml.bind-api",
                "org.springframework.boot:spring-boot-dependencies"
            ]
        },
        "jakarta.annotation:jakarta.annotation-api": {
            "locked": "2.1.1",
            "transitive": [
                "org.springframework.boot:spring-boot-dependencies",
                "org.springframework.boot:spring-boot-starter",
                "org.springframework.boot:spring-boot-starter-tomcat"
            ]
        },
        "jakarta.servlet:jakarta.servlet-api": {
            "locked": "6.0.0",
            "transitive": [
                "com.netflix.graphql.dgs:graphql-dgs-spring-webmvc-autoconfigure",
                "org.springframework.boot:spring-boot-dependencies"
            ]
        },
        "jakarta.xml.bind:jakarta.xml.bind-api": {
            "locked": "4.0.1",
            "transitive": [
                "org.springframework.boot:spring-boot-dependencies",
                "org.springframework.boot:spring-boot-starter-test"
            ]
        },
        "junit:junit": {
            "locked": "4.13.2",
            "transitive": [
                "io.mockk:mockk-jvm",
                "org.springframework.boot:spring-boot-dependencies"
            ]
        },
        "net.bytebuddy:byte-buddy": {
            "locked": "1.14.12",
            "transitive": [
                "io.mockk:mockk-agent-jvm",
                "org.assertj:assertj-core",
                "org.mockito:mockito-core",
                "org.springframework.boot:spring-boot-dependencies"
            ]
        },
        "net.bytebuddy:byte-buddy-agent": {
            "locked": "1.14.12",
            "transitive": [
                "io.mockk:mockk-agent-jvm",
                "org.mockito:mockito-core",
                "org.springframework.boot:spring-boot-dependencies"
            ]
        },
        "net.datafaker:datafaker": {
            "locked": "2.1.0",
            "transitive": [
                "com.netflix.graphql.dgs:graphql-dgs-mocking"
            ]
        },
        "net.minidev:accessors-smart": {
            "locked": "2.5.0",
            "transitive": [
                "net.minidev:json-smart"
            ]
        },
        "net.minidev:json-smart": {
            "locked": "2.5.0",
            "transitive": [
                "com.jayway.jsonpath:json-path",
                "org.springframework.boot:spring-boot-dependencies",
                "org.springframework.boot:spring-boot-starter-test"
            ]
        },
        "org.apache.commons:commons-lang3": {
            "locked": "3.13.0",
            "transitive": [
                "com.netflix.graphql.dgs:graphql-dgs-spring-boot-oss-autoconfigure",
                "org.springframework.boot:spring-boot-dependencies"
            ]
        },
        "org.apache.logging.log4j:log4j-api": {
            "locked": "2.23.1",
            "transitive": [
                "com.netflix.graphql.dgs:graphql-dgs-platform",
                "org.apache.logging.log4j:log4j-to-slf4j",
                "org.springframework.boot:spring-boot-dependencies"
            ]
        },
        "org.apache.logging.log4j:log4j-to-slf4j": {
            "locked": "2.23.1",
            "transitive": [
                "com.netflix.graphql.dgs:graphql-dgs-platform",
                "org.springframework.boot:spring-boot-dependencies",
                "org.springframework.boot:spring-boot-starter-logging"
            ]
        },
        "org.apache.tomcat.embed:tomcat-embed-core": {
            "locked": "10.1.19",
            "transitive": [
                "org.apache.tomcat.embed:tomcat-embed-websocket",
                "org.springframework.boot:spring-boot-dependencies",
                "org.springframework.boot:spring-boot-starter-tomcat"
            ]
        },
        "org.apache.tomcat.embed:tomcat-embed-el": {
            "locked": "10.1.19",
            "transitive": [
                "org.springframework.boot:spring-boot-dependencies",
                "org.springframework.boot:spring-boot-starter-tomcat"
            ]
        },
        "org.apache.tomcat.embed:tomcat-embed-websocket": {
            "locked": "10.1.19",
            "transitive": [
                "org.springframework.boot:spring-boot-dependencies",
                "org.springframework.boot:spring-boot-starter-tomcat"
            ]
        },
        "org.assertj:assertj-core": {
            "locked": "3.24.2",
            "transitive": [
                "org.springframework.boot:spring-boot-dependencies",
                "org.springframework.boot:spring-boot-starter-test"
            ]
        },
        "org.awaitility:awaitility": {
            "locked": "4.2.0",
            "transitive": [
                "org.springframework.boot:spring-boot-dependencies",
                "org.springframework.boot:spring-boot-starter-test"
            ]
        },
        "org.hamcrest:hamcrest": {
            "locked": "2.2",
            "transitive": [
                "org.awaitility:awaitility",
                "org.hamcrest:hamcrest-core",
                "org.springframework.boot:spring-boot-dependencies",
                "org.springframework.boot:spring-boot-starter-test"
            ]
        },
        "org.hamcrest:hamcrest-core": {
            "locked": "2.2",
            "transitive": [
                "junit:junit",
                "org.springframework.boot:spring-boot-dependencies"
            ]
        },
        "org.jetbrains.kotlin:kotlin-bom": {
            "locked": "1.9.23"
        },
        "org.jetbrains.kotlin:kotlin-reflect": {
            "locked": "1.9.23",
            "transitive": [
                "com.fasterxml.jackson.module:jackson-module-kotlin",
                "com.netflix.graphql.dgs:graphql-dgs",
                "com.netflix.graphql.dgs:graphql-dgs-spring-webmvc",
                "io.mockk:mockk-agent-jvm",
                "io.mockk:mockk-core-jvm",
                "io.mockk:mockk-dsl-jvm",
                "io.mockk:mockk-jvm",
                "org.jetbrains.kotlin:kotlin-bom",
                "org.springframework.boot:spring-boot-dependencies"
            ]
        },
        "org.jetbrains.kotlin:kotlin-stdlib": {
            "locked": "1.9.23",
            "transitive": [
                "com.netflix.graphql.dgs:graphql-dgs",
                "com.netflix.graphql.dgs:graphql-dgs-client",
                "com.netflix.graphql.dgs:graphql-dgs-mocking",
                "com.netflix.graphql.dgs:graphql-dgs-spring-boot-oss-autoconfigure",
                "com.netflix.graphql.dgs:graphql-dgs-spring-boot-starter",
                "com.netflix.graphql.dgs:graphql-dgs-spring-webmvc",
                "com.netflix.graphql.dgs:graphql-dgs-spring-webmvc-autoconfigure",
                "com.netflix.graphql.dgs:graphql-dgs-subscription-types",
                "com.netflix.graphql.dgs:graphql-error-types",
                "org.jetbrains.kotlin:kotlin-bom",
                "org.jetbrains.kotlin:kotlin-reflect",
                "org.jetbrains.kotlin:kotlin-stdlib-common",
                "org.jetbrains.kotlin:kotlin-stdlib-jdk7",
                "org.jetbrains.kotlin:kotlin-stdlib-jdk8",
                "org.springframework.boot:spring-boot-dependencies"
            ]
        },
        "org.jetbrains.kotlin:kotlin-stdlib-common": {
            "locked": "1.9.23",
            "transitive": [
                "io.mockk:mockk-agent-api-jvm",
                "io.mockk:mockk-agent-jvm",
                "io.mockk:mockk-core-jvm",
                "io.mockk:mockk-dsl-jvm",
                "io.mockk:mockk-jvm",
                "org.jetbrains.kotlin:kotlin-bom",
                "org.jetbrains.kotlin:kotlin-stdlib",
                "org.jetbrains.kotlinx:kotlinx-coroutines-core-jvm",
                "org.springframework.boot:spring-boot-dependencies"
            ]
        },
        "org.jetbrains.kotlin:kotlin-stdlib-jdk7": {
            "locked": "1.9.23",
            "transitive": [
                "org.jetbrains.kotlin:kotlin-bom",
                "org.jetbrains.kotlin:kotlin-stdlib",
                "org.jetbrains.kotlin:kotlin-stdlib-jdk8",
                "org.springframework.boot:spring-boot-dependencies"
            ]
        },
        "org.jetbrains.kotlin:kotlin-stdlib-jdk8": {
            "locked": "1.9.23",
            "transitive": [
                "io.mockk:mockk-agent-api-jvm",
                "io.mockk:mockk-agent-jvm",
                "io.mockk:mockk-core-jvm",
                "io.mockk:mockk-dsl-jvm",
                "io.mockk:mockk-jvm",
                "org.jetbrains.kotlin:kotlin-bom",
                "org.jetbrains.kotlin:kotlin-stdlib",
                "org.jetbrains.kotlinx:kotlinx-coroutines-core-jvm",
                "org.jetbrains.kotlinx:kotlinx-coroutines-reactive",
                "org.jetbrains.kotlinx:kotlinx-coroutines-reactor",
                "org.springframework.boot:spring-boot-dependencies"
            ]
        },
        "org.jetbrains.kotlinx:kotlinx-coroutines-bom": {
            "locked": "1.7.3",
            "transitive": [
                "io.mockk:mockk-dsl-jvm",
                "io.mockk:mockk-jvm",
                "org.jetbrains.kotlinx:kotlinx-coroutines-core-jvm",
                "org.jetbrains.kotlinx:kotlinx-coroutines-reactive",
                "org.jetbrains.kotlinx:kotlinx-coroutines-reactor"
            ]
        },
        "org.jetbrains.kotlinx:kotlinx-coroutines-core": {
            "locked": "1.7.3",
            "transitive": [
                "com.netflix.graphql.dgs:graphql-dgs",
                "io.mockk:mockk-dsl-jvm",
                "io.mockk:mockk-jvm",
                "org.jetbrains.kotlinx:kotlinx-coroutines-bom",
                "org.jetbrains.kotlinx:kotlinx-coroutines-reactive",
                "org.jetbrains.kotlinx:kotlinx-coroutines-reactor",
                "org.springframework.boot:spring-boot-dependencies"
            ]
        },
        "org.jetbrains.kotlinx:kotlinx-coroutines-core-jvm": {
            "locked": "1.7.3",
            "transitive": [
                "org.jetbrains.kotlinx:kotlinx-coroutines-bom",
                "org.jetbrains.kotlinx:kotlinx-coroutines-core",
                "org.springframework.boot:spring-boot-dependencies"
            ]
        },
        "org.jetbrains.kotlinx:kotlinx-coroutines-reactive": {
            "locked": "1.7.3",
            "transitive": [
                "org.jetbrains.kotlinx:kotlinx-coroutines-bom",
                "org.jetbrains.kotlinx:kotlinx-coroutines-reactor",
                "org.springframework.boot:spring-boot-dependencies"
            ]
        },
        "org.jetbrains.kotlinx:kotlinx-coroutines-reactor": {
            "locked": "1.7.3",
            "transitive": [
                "com.netflix.graphql.dgs:graphql-dgs",
                "org.jetbrains.kotlinx:kotlinx-coroutines-bom",
                "org.springframework.boot:spring-boot-dependencies"
            ]
        },
        "org.jetbrains:annotations": {
            "locked": "23.0.0",
            "transitive": [
                "com.netflix.graphql.dgs:graphql-dgs-client",
                "org.jetbrains.kotlin:kotlin-stdlib",
                "org.jetbrains.kotlinx:kotlinx-coroutines-core-jvm"
            ]
        },
        "org.junit.jupiter:junit-jupiter": {
            "locked": "5.10.2",
            "transitive": [
                "io.mockk:mockk-jvm",
                "org.junit:junit-bom",
                "org.springframework.boot:spring-boot-dependencies",
                "org.springframework.boot:spring-boot-starter-test"
            ]
        },
        "org.junit.jupiter:junit-jupiter-api": {
            "locked": "5.10.2",
            "transitive": [
                "org.junit.jupiter:junit-jupiter",
                "org.junit.jupiter:junit-jupiter-engine",
                "org.junit.jupiter:junit-jupiter-params",
                "org.junit:junit-bom",
                "org.mockito:mockito-junit-jupiter",
                "org.springframework.boot:spring-boot-dependencies"
            ]
        },
        "org.junit.jupiter:junit-jupiter-engine": {
            "locked": "5.10.2",
            "transitive": [
                "org.junit.jupiter:junit-jupiter",
                "org.junit:junit-bom",
                "org.springframework.boot:spring-boot-dependencies"
            ]
        },
        "org.junit.jupiter:junit-jupiter-params": {
            "locked": "5.10.2",
            "transitive": [
                "org.junit.jupiter:junit-jupiter",
                "org.junit:junit-bom",
                "org.springframework.boot:spring-boot-dependencies"
            ]
        },
        "org.junit.platform:junit-platform-commons": {
            "locked": "1.10.2",
            "transitive": [
                "org.junit.jupiter:junit-jupiter-api",
                "org.junit.platform:junit-platform-engine",
                "org.junit:junit-bom",
                "org.springframework.boot:spring-boot-dependencies"
            ]
        },
        "org.junit.platform:junit-platform-engine": {
            "locked": "1.10.2",
            "transitive": [
                "org.junit.jupiter:junit-jupiter-engine",
                "org.junit:junit-bom",
                "org.springframework.boot:spring-boot-dependencies"
            ]
        },
        "org.junit:junit-bom": {
            "locked": "5.10.2",
            "transitive": [
                "org.junit.jupiter:junit-jupiter",
                "org.junit.jupiter:junit-jupiter-api",
                "org.junit.jupiter:junit-jupiter-engine",
                "org.junit.jupiter:junit-jupiter-params",
                "org.junit.platform:junit-platform-commons",
                "org.junit.platform:junit-platform-engine"
            ]
        },
        "org.mockito:mockito-core": {
            "locked": "5.7.0",
            "transitive": [
                "org.mockito:mockito-junit-jupiter",
                "org.springframework.boot:spring-boot-dependencies",
                "org.springframework.boot:spring-boot-starter-test"
            ]
        },
        "org.mockito:mockito-junit-jupiter": {
            "locked": "5.7.0",
            "transitive": [
                "org.springframework.boot:spring-boot-dependencies",
                "org.springframework.boot:spring-boot-starter-test"
            ]
        },
        "org.objenesis:objenesis": {
            "locked": "3.3",
            "transitive": [
                "io.mockk:mockk-agent-jvm",
                "org.mockito:mockito-core"
            ]
        },
        "org.opentest4j:opentest4j": {
            "locked": "1.3.0",
            "transitive": [
                "org.junit.jupiter:junit-jupiter-api",
                "org.junit.platform:junit-platform-engine"
            ]
        },
        "org.ow2.asm:asm": {
            "locked": "9.3",
            "transitive": [
                "net.minidev:accessors-smart"
            ]
        },
        "org.reactivestreams:reactive-streams": {
            "locked": "1.0.4",
            "transitive": [
                "com.graphql-java:graphql-java",
                "io.projectreactor:reactor-core",
                "org.jetbrains.kotlinx:kotlinx-coroutines-reactive",
                "org.springframework.boot:spring-boot-dependencies"
            ]
        },
        "org.skyscreamer:jsonassert": {
            "locked": "1.5.1",
            "transitive": [
                "org.springframework.boot:spring-boot-dependencies",
                "org.springframework.boot:spring-boot-starter-test"
            ]
        },
        "org.slf4j:jul-to-slf4j": {
            "locked": "2.0.12",
            "transitive": [
                "org.springframework.boot:spring-boot-dependencies",
                "org.springframework.boot:spring-boot-starter-logging"
            ]
        },
        "org.slf4j:slf4j-api": {
            "locked": "2.0.12",
            "transitive": [
                "ch.qos.logback:logback-classic",
                "com.apollographql.federation:federation-graphql-java-support",
                "com.graphql-java:graphql-java",
                "com.graphql-java:java-dataloader",
                "com.jayway.jsonpath:json-path",
                "com.netflix.graphql.dgs:graphql-dgs-mocking",
                "org.apache.logging.log4j:log4j-to-slf4j",
                "org.slf4j:jul-to-slf4j",
                "org.springframework.boot:spring-boot-dependencies"
            ]
        },
        "org.springframework.boot:spring-boot": {
            "locked": "3.2.3",
            "transitive": [
                "org.springframework.boot:spring-boot-autoconfigure",
                "org.springframework.boot:spring-boot-dependencies",
                "org.springframework.boot:spring-boot-starter",
                "org.springframework.boot:spring-boot-test",
                "org.springframework.boot:spring-boot-test-autoconfigure"
            ]
        },
        "org.springframework.boot:spring-boot-autoconfigure": {
            "locked": "3.2.3",
            "transitive": [
                "org.springframework.boot:spring-boot-dependencies",
                "org.springframework.boot:spring-boot-starter",
                "org.springframework.boot:spring-boot-test-autoconfigure"
            ]
        },
        "org.springframework.boot:spring-boot-dependencies": {
            "locked": "3.2.3"
        },
        "org.springframework.boot:spring-boot-starter": {
            "locked": "3.2.3",
            "transitive": [
                "com.netflix.graphql.dgs:graphql-dgs-spring-boot-oss-autoconfigure",
                "com.netflix.graphql.dgs:graphql-dgs-spring-webmvc-autoconfigure",
                "org.springframework.boot:spring-boot-dependencies",
                "org.springframework.boot:spring-boot-starter-json",
                "org.springframework.boot:spring-boot-starter-test",
                "org.springframework.boot:spring-boot-starter-web"
            ]
        },
        "org.springframework.boot:spring-boot-starter-json": {
            "locked": "3.2.3",
            "transitive": [
                "org.springframework.boot:spring-boot-dependencies",
                "org.springframework.boot:spring-boot-starter-web"
            ]
        },
        "org.springframework.boot:spring-boot-starter-logging": {
            "locked": "3.2.3",
            "transitive": [
                "org.springframework.boot:spring-boot-dependencies",
                "org.springframework.boot:spring-boot-starter"
            ]
        },
        "org.springframework.boot:spring-boot-starter-test": {
            "locked": "3.2.3",
            "transitive": [
                "org.springframework.boot:spring-boot-dependencies"
            ]
        },
        "org.springframework.boot:spring-boot-starter-tomcat": {
            "locked": "3.2.3",
            "transitive": [
                "org.springframework.boot:spring-boot-dependencies",
                "org.springframework.boot:spring-boot-starter-web"
            ]
        },
        "org.springframework.boot:spring-boot-starter-web": {
            "locked": "3.2.3",
            "transitive": [
                "com.netflix.graphql.dgs:graphql-dgs-spring-boot-starter",
                "org.springframework.boot:spring-boot-dependencies",
                "org.springframework.boot:spring-boot-starter-websocket"
            ]
        },
        "org.springframework.boot:spring-boot-starter-websocket": {
            "locked": "3.2.3",
            "transitive": [
                "com.netflix.graphql.dgs:graphql-dgs-spring-boot-starter",
                "org.springframework.boot:spring-boot-dependencies"
            ]
        },
        "org.springframework.boot:spring-boot-test": {
            "locked": "3.2.3",
            "transitive": [
                "org.springframework.boot:spring-boot-dependencies",
                "org.springframework.boot:spring-boot-starter-test",
                "org.springframework.boot:spring-boot-test-autoconfigure"
            ]
        },
        "org.springframework.boot:spring-boot-test-autoconfigure": {
            "locked": "3.2.3",
            "transitive": [
                "org.springframework.boot:spring-boot-dependencies",
                "org.springframework.boot:spring-boot-starter-test"
            ]
        },
        "org.springframework.cloud:spring-cloud-dependencies": {
<<<<<<< HEAD
            "locked": "2023.0.1-SNAPSHOT"
=======
            "locked": "2023.0.1"
>>>>>>> c9f3dd29
        },
        "org.springframework:spring-aop": {
            "locked": "6.1.4",
            "transitive": [
                "org.springframework.boot:spring-boot-dependencies",
                "org.springframework:spring-context",
                "org.springframework:spring-webmvc"
            ]
        },
        "org.springframework:spring-beans": {
            "locked": "6.1.4",
            "transitive": [
                "org.springframework.boot:spring-boot-dependencies",
                "org.springframework:spring-aop",
                "org.springframework:spring-context",
                "org.springframework:spring-messaging",
                "org.springframework:spring-web",
                "org.springframework:spring-webmvc"
            ]
        },
        "org.springframework:spring-context": {
            "locked": "6.1.4",
            "transitive": [
                "com.netflix.graphql.dgs:graphql-dgs",
                "org.springframework.boot:spring-boot",
                "org.springframework.boot:spring-boot-dependencies",
                "org.springframework:spring-webmvc",
                "org.springframework:spring-websocket"
            ]
        },
        "org.springframework:spring-core": {
            "locked": "6.1.4",
            "transitive": [
                "org.springframework.boot:spring-boot",
                "org.springframework.boot:spring-boot-dependencies",
                "org.springframework.boot:spring-boot-starter",
                "org.springframework.boot:spring-boot-starter-test",
                "org.springframework:spring-aop",
                "org.springframework:spring-beans",
                "org.springframework:spring-context",
                "org.springframework:spring-expression",
                "org.springframework:spring-messaging",
                "org.springframework:spring-test",
                "org.springframework:spring-web",
                "org.springframework:spring-webmvc",
                "org.springframework:spring-websocket"
            ]
        },
        "org.springframework:spring-expression": {
            "locked": "6.1.4",
            "transitive": [
                "org.springframework.boot:spring-boot-dependencies",
                "org.springframework:spring-context",
                "org.springframework:spring-webmvc"
            ]
        },
        "org.springframework:spring-jcl": {
            "locked": "6.1.4",
            "transitive": [
                "org.springframework.boot:spring-boot-dependencies",
                "org.springframework:spring-core"
            ]
        },
        "org.springframework:spring-messaging": {
            "locked": "6.1.4",
            "transitive": [
                "org.springframework.boot:spring-boot-dependencies",
                "org.springframework.boot:spring-boot-starter-websocket"
            ]
        },
        "org.springframework:spring-test": {
            "locked": "6.1.4",
            "transitive": [
                "org.springframework.boot:spring-boot-dependencies",
                "org.springframework.boot:spring-boot-starter-test"
            ]
        },
        "org.springframework:spring-web": {
            "locked": "6.1.4",
            "transitive": [
                "com.netflix.graphql.dgs:graphql-dgs",
                "com.netflix.graphql.dgs:graphql-dgs-client",
                "com.netflix.graphql.dgs:graphql-dgs-spring-boot-oss-autoconfigure",
                "com.netflix.graphql.dgs:graphql-dgs-spring-webmvc",
                "org.springframework.boot:spring-boot-dependencies",
                "org.springframework.boot:spring-boot-starter-json",
                "org.springframework.boot:spring-boot-starter-web",
                "org.springframework:spring-webmvc",
                "org.springframework:spring-websocket"
            ]
        },
        "org.springframework:spring-webmvc": {
            "locked": "6.1.4",
            "transitive": [
                "com.netflix.graphql.dgs:graphql-dgs-spring-webmvc-autoconfigure",
                "org.springframework.boot:spring-boot-dependencies",
                "org.springframework.boot:spring-boot-starter-web"
            ]
        },
        "org.springframework:spring-websocket": {
            "locked": "6.1.4",
            "transitive": [
                "com.netflix.graphql.dgs:graphql-dgs-subscription-types",
                "org.springframework.boot:spring-boot-dependencies",
                "org.springframework.boot:spring-boot-starter-websocket"
            ]
        },
        "org.xmlunit:xmlunit-core": {
            "locked": "2.9.1",
            "transitive": [
                "org.springframework.boot:spring-boot-dependencies",
                "org.springframework.boot:spring-boot-starter-test"
            ]
        },
        "org.yaml:snakeyaml": {
            "locked": "2.2",
            "transitive": [
                "net.datafaker:datafaker",
                "org.springframework.boot:spring-boot-dependencies",
                "org.springframework.boot:spring-boot-starter"
            ]
        }
    }
}<|MERGE_RESOLUTION|>--- conflicted
+++ resolved
@@ -22,11 +22,7 @@
             "locked": "3.2.3"
         },
         "org.springframework.cloud:spring-cloud-dependencies": {
-<<<<<<< HEAD
-            "locked": "2023.0.1-SNAPSHOT"
-=======
             "locked": "2023.0.1"
->>>>>>> c9f3dd29
         }
     },
     "compileClasspath": {
@@ -157,11 +153,7 @@
             "locked": "3.2.3"
         },
         "org.springframework.cloud:spring-cloud-dependencies": {
-<<<<<<< HEAD
-            "locked": "2023.0.1-SNAPSHOT"
-=======
             "locked": "2023.0.1"
->>>>>>> c9f3dd29
         },
         "org.springframework:spring-aop": {
             "locked": "6.1.4",
@@ -270,11 +262,7 @@
             "locked": "3.2.3"
         },
         "org.springframework.cloud:spring-cloud-dependencies": {
-<<<<<<< HEAD
-            "locked": "2023.0.1-SNAPSHOT"
-=======
             "locked": "2023.0.1"
->>>>>>> c9f3dd29
         }
     },
     "jmhCompileClasspath": {
@@ -451,11 +439,7 @@
             "locked": "3.2.3"
         },
         "org.springframework.cloud:spring-cloud-dependencies": {
-<<<<<<< HEAD
-            "locked": "2023.0.1-SNAPSHOT"
-=======
             "locked": "2023.0.1"
->>>>>>> c9f3dd29
         },
         "org.springframework:spring-aop": {
             "locked": "6.1.4",
@@ -1386,11 +1370,7 @@
             ]
         },
         "org.springframework.cloud:spring-cloud-dependencies": {
-<<<<<<< HEAD
-            "locked": "2023.0.1-SNAPSHOT"
-=======
             "locked": "2023.0.1"
->>>>>>> c9f3dd29
         },
         "org.springframework:spring-aop": {
             "locked": "6.1.4",
@@ -1613,11 +1593,7 @@
             "locked": "3.2.3"
         },
         "org.springframework.cloud:spring-cloud-dependencies": {
-<<<<<<< HEAD
-            "locked": "2023.0.1-SNAPSHOT"
-=======
             "locked": "2023.0.1"
->>>>>>> c9f3dd29
         }
     },
     "kotlinCompilerClasspath": {
@@ -1680,11 +1656,7 @@
             "locked": "3.2.3"
         },
         "org.springframework.cloud:spring-cloud-dependencies": {
-<<<<<<< HEAD
-            "locked": "2023.0.1-SNAPSHOT"
-=======
             "locked": "2023.0.1"
->>>>>>> c9f3dd29
         }
     },
     "kotlinCompilerPluginClasspath": {
@@ -1698,11 +1670,7 @@
             "locked": "3.2.3"
         },
         "org.springframework.cloud:spring-cloud-dependencies": {
-<<<<<<< HEAD
-            "locked": "2023.0.1-SNAPSHOT"
-=======
             "locked": "2023.0.1"
->>>>>>> c9f3dd29
         }
     },
     "kotlinCompilerPluginClasspathJmh": {
@@ -1767,11 +1735,7 @@
             "locked": "3.2.3"
         },
         "org.springframework.cloud:spring-cloud-dependencies": {
-<<<<<<< HEAD
-            "locked": "2023.0.1-SNAPSHOT"
-=======
             "locked": "2023.0.1"
->>>>>>> c9f3dd29
         }
     },
     "kotlinCompilerPluginClasspathMain": {
@@ -1836,11 +1800,7 @@
             "locked": "3.2.3"
         },
         "org.springframework.cloud:spring-cloud-dependencies": {
-<<<<<<< HEAD
-            "locked": "2023.0.1-SNAPSHOT"
-=======
             "locked": "2023.0.1"
->>>>>>> c9f3dd29
         }
     },
     "kotlinCompilerPluginClasspathTest": {
@@ -1905,11 +1865,7 @@
             "locked": "3.2.3"
         },
         "org.springframework.cloud:spring-cloud-dependencies": {
-<<<<<<< HEAD
-            "locked": "2023.0.1-SNAPSHOT"
-=======
             "locked": "2023.0.1"
->>>>>>> c9f3dd29
         }
     },
     "kotlinKlibCommonizerClasspath": {
@@ -1977,11 +1933,7 @@
             "locked": "3.2.3"
         },
         "org.springframework.cloud:spring-cloud-dependencies": {
-<<<<<<< HEAD
-            "locked": "2023.0.1-SNAPSHOT"
-=======
             "locked": "2023.0.1"
->>>>>>> c9f3dd29
         }
     },
     "kotlinNativeCompilerPluginClasspath": {
@@ -1995,11 +1947,7 @@
             "locked": "3.2.3"
         },
         "org.springframework.cloud:spring-cloud-dependencies": {
-<<<<<<< HEAD
-            "locked": "2023.0.1-SNAPSHOT"
-=======
             "locked": "2023.0.1"
->>>>>>> c9f3dd29
         }
     },
     "nebulaRecommenderBom": {
@@ -2013,11 +1961,7 @@
             "locked": "3.2.3"
         },
         "org.springframework.cloud:spring-cloud-dependencies": {
-<<<<<<< HEAD
-            "locked": "2023.0.1-SNAPSHOT"
-=======
             "locked": "2023.0.1"
->>>>>>> c9f3dd29
         }
     },
     "runtimeClasspath": {
@@ -2351,11 +2295,7 @@
             "locked": "3.2.3"
         },
         "org.springframework.cloud:spring-cloud-dependencies": {
-<<<<<<< HEAD
-            "locked": "2023.0.1-SNAPSHOT"
-=======
             "locked": "2023.0.1"
->>>>>>> c9f3dd29
         },
         "org.springframework:spring-aop": {
             "locked": "6.1.4",
@@ -2433,11 +2373,7 @@
             "locked": "3.2.3"
         },
         "org.springframework.cloud:spring-cloud-dependencies": {
-<<<<<<< HEAD
-            "locked": "2023.0.1-SNAPSHOT"
-=======
             "locked": "2023.0.1"
->>>>>>> c9f3dd29
         }
     },
     "testCompileClasspath": {
@@ -2996,11 +2932,7 @@
             ]
         },
         "org.springframework.cloud:spring-cloud-dependencies": {
-<<<<<<< HEAD
-            "locked": "2023.0.1-SNAPSHOT"
-=======
             "locked": "2023.0.1"
->>>>>>> c9f3dd29
         },
         "org.springframework:spring-aop": {
             "locked": "6.1.4",
@@ -3914,11 +3846,7 @@
             ]
         },
         "org.springframework.cloud:spring-cloud-dependencies": {
-<<<<<<< HEAD
-            "locked": "2023.0.1-SNAPSHOT"
-=======
             "locked": "2023.0.1"
->>>>>>> c9f3dd29
         },
         "org.springframework:spring-aop": {
             "locked": "6.1.4",
